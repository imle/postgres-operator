package util

import (
	"crypto/hmac"
	"crypto/md5" // #nosec we need it to for PostgreSQL md5 passwords
	cryptoRand "crypto/rand"
	"crypto/sha256"
	"encoding/base64"
	"encoding/hex"
	"fmt"
	"math/big"
	"math/rand"
	"reflect"
	"regexp"
	"sort"
	"strings"
	"time"

	"github.com/motomux/pretty"
	resource "k8s.io/apimachinery/pkg/api/resource"
	metav1 "k8s.io/apimachinery/pkg/apis/meta/v1"
	"k8s.io/apimachinery/pkg/util/intstr"

	"github.com/zalando/postgres-operator/pkg/spec"
	"golang.org/x/crypto/pbkdf2"
)

const (
	md5prefix         = "md5"
	scramsha256prefix = "SCRAM-SHA-256"
	saltlength        = 16
	iterations        = 4096
)

var passwordChars = []byte("abcdefghijklmnopqrstuvwxyzABCDEFGHIJKLMNOPQRSTUVWXYZ0123456789")

func init() {
	rand.Seed(time.Now().Unix())
}

// helper function to get bool pointers
func True() *bool {
	b := true
	return &b
}

func False() *bool {
	b := false
	return &b
}

// RandomPassword generates a secure, random alphanumeric password of a given length.
func RandomPassword(n int) string {
	b := make([]byte, n)
	for i := range b {
		maxN := big.NewInt(int64(len(passwordChars)))
		if n, err := cryptoRand.Int(cryptoRand.Reader, maxN); err != nil {
			panic(fmt.Errorf("Unable to generate secure, random password: %v", err))
		} else {
			b[i] = passwordChars[n.Int64()]
		}
	}
	return string(b)
}

// NameFromMeta converts a metadata object to the NamespacedName name representation.
func NameFromMeta(meta metav1.ObjectMeta) spec.NamespacedName {
	return spec.NamespacedName{
		Namespace: meta.Namespace,
		Name:      meta.Name,
	}
}

type Hasher func(user spec.PgUser) string
type Random func(n int) string

type Encryptor struct {
	encrypt Hasher
	random  Random
}

func NewEncryptor(encryption string) *Encryptor {
	e := Encryptor{random: RandomPassword}
	m := map[string]Hasher{
		"md5":           e.PGUserPasswordMD5,
		"scram-sha-256": e.PGUserPasswordScramSHA256,
	}
	hasher, ok := m[encryption]
	if !ok {
		hasher = e.PGUserPasswordMD5
	}
	e.encrypt = hasher
	return &e
}

func (e *Encryptor) PGUserPassword(user spec.PgUser) string {
	if (len(user.Password) == md5.Size*2+len(md5prefix) && user.Password[:3] == md5prefix) ||
		(len(user.Password) > len(scramsha256prefix) && user.Password[:len(scramsha256prefix)] == scramsha256prefix) || user.Password == "" {
		// Avoid processing already encrypted or empty passwords
		return user.Password
	}
	return e.encrypt(user)
}

func (e *Encryptor) PGUserPasswordMD5(user spec.PgUser) string {
	s := md5.Sum([]byte(user.Password + user.Name)) // #nosec, using md5 since PostgreSQL uses it for hashing passwords.
	return md5prefix + hex.EncodeToString(s[:])
}

func (e *Encryptor) PGUserPasswordScramSHA256(user spec.PgUser) string {
	salt := []byte(e.random(saltlength))
	key := pbkdf2.Key([]byte(user.Password), salt, iterations, 32, sha256.New)
	mac := hmac.New(sha256.New, key)
	mac.Write([]byte("Server Key"))
	serverKey := mac.Sum(nil)
	mac = hmac.New(sha256.New, key)
	mac.Write([]byte("Client Key"))
	clientKey := mac.Sum(nil)
	storedKey := sha256.Sum256(clientKey)
	pass := fmt.Sprintf("%s$%v:%s$%s:%s",
		scramsha256prefix,
		iterations,
		base64.StdEncoding.EncodeToString(salt),
		base64.StdEncoding.EncodeToString(storedKey[:]),
		base64.StdEncoding.EncodeToString(serverKey),
	)
	return pass
}

// Diff returns diffs between 2 objects
func Diff(a, b interface{}) []string {
	return pretty.Diff(a, b)
}

// PrettyDiff shows the diff between 2 objects in an easy to understand format. It is mainly used for debugging output.
func PrettyDiff(a, b interface{}) string {
	return strings.Join(Diff(a, b), "\n")
}

// Compare two string slices while ignoring the order of elements
func IsEqualIgnoreOrder(a, b []string) bool {
	if len(a) != len(b) {
		return false
	}
	a_copy := make([]string, len(a))
	b_copy := make([]string, len(b))
	copy(a_copy, a)
	copy(b_copy, b)
	sort.Strings(a_copy)
	sort.Strings(b_copy)

	return reflect.DeepEqual(a_copy, b_copy)
}

// SliceReplaceElement
func StringSliceReplaceElement(s []string, a, b string) (result []string) {
	tmp := make([]string, 0, len(s))
	for _, str := range s {
		if str == a {
			str = b
		}
		tmp = append(tmp, str)
	}
	return tmp
}

// SubstractStringSlices finds elements in a that are not in b and return them as a result slice.
func SubstractStringSlices(a []string, b []string) (result []string, equal bool) {
	// Slices are assumed to contain unique elements only
OUTER:
	for _, vala := range a {
		for _, valb := range b {
			if vala == valb {
				continue OUTER
			}
		}
		result = append(result, vala)
	}
	return result, len(result) == 0
}

// FindNamedStringSubmatch returns a map of strings holding the text of the matches of the r regular expression
func FindNamedStringSubmatch(r *regexp.Regexp, s string) map[string]string {
	matches := r.FindStringSubmatch(s)
	grNames := r.SubexpNames()

	if matches == nil {
		return nil
	}

	groupMatches := 0
	res := make(map[string]string, len(grNames))
	for i, n := range grNames {
		if n == "" {
			continue
		}

		res[n] = matches[i]
		groupMatches++
	}

	if groupMatches == 0 {
		return nil
	}

	return res
}

// SliceContains
func SliceContains(slice interface{}, item interface{}) bool {
	s := reflect.ValueOf(slice)
	if s.Kind() != reflect.Slice {
		panic("Invalid data-type")
	}
	for i := 0; i < s.Len(); i++ {
		if s.Index(i).Interface() == item {
			return true
		}
	}
	return false
}

// MapContains returns true if and only if haystack contains all the keys from the needle with matching corresponding values
func MapContains(haystack, needle map[string]string) bool {
	if len(haystack) < len(needle) {
		return false
	}

	for k, v := range needle {
		v2, ok := haystack[k]
		if !ok || v2 != v {
			return false
		}
	}

	return true
}

// Coalesce returns the first argument if it is not null, otherwise the second one.
func Coalesce(val, defaultVal string) string {
	if val == "" {
		return defaultVal
	}
	return val
}

// CoalesceStrArr returns the first argument if it is not null, otherwise the second one.
func CoalesceStrArr(val, defaultVal []string) []string {
	if len(val) == 0 {
		return defaultVal
	}
	return val
}

// CoalesceStrMap returns the first argument if it is not null, otherwise the second one.
func CoalesceStrMap(val, defaultVal map[string]string) map[string]string {
	if len(val) == 0 {
		return defaultVal
	}
	return val
}

// CoalesceInt works like coalesce but for int
func CoalesceInt(val, defaultVal int) int {
	if val == 0 {
		return defaultVal
	}
	return val
}

// CoalesceInt32 works like coalesce but for *int32
func CoalesceInt32(val, defaultVal *int32) *int32 {
	if val == nil {
		return defaultVal
	}
	return val
}

// CoalesceUInt32 works like coalesce but for uint32
func CoalesceUInt32(val, defaultVal uint32) uint32 {
	if val == 0 {
		return defaultVal
	}
	return val
}

// CoalesceInt64 works like coalesce but for int64
func CoalesceInt64(val, defaultVal int64) int64 {
	if val == 0 {
		return defaultVal
	}
	return val
}

// CoalesceBool works like coalesce but for *bool
func CoalesceBool(val, defaultVal *bool) *bool {
	if val == nil {
		return defaultVal
	}
	return val
}

// CoalesceDuration works like coalesce but for time.Duration
func CoalesceDuration(val time.Duration, defaultVal string) time.Duration {
	if val == 0 {
		duration, err := time.ParseDuration(defaultVal)
		if err != nil {
			panic(err)
		}
		return duration
	}
	return val
}

// Test if any of the values is nil
func testNil(values ...*int32) bool {
	for _, v := range values {
		if v == nil {
			return true
		}
	}

	return false
}

// ToIntStr converts int to IntOrString type
func ToIntStr(val int) *intstr.IntOrString {
	b := intstr.FromInt(val)
	return &b
}

<<<<<<< HEAD
=======
// Bool2Int converts bool to int
func Bool2Int(flag bool) int {
	if flag {
		return 1
	}
	return 0
}

// Get int from IntOrString and return max int if string
func IntFromIntStr(intOrStr intstr.IntOrString) int {
	if intOrStr.Type == 1 {
		return math.MaxInt
	}
	return intOrStr.IntValue()
}

>>>>>>> 268a86a0
// MaxInt32 : Return maximum of two integers provided via pointers. If one value
// is not defined, return the other one. If both are not defined, result is also
// undefined, caller needs to check for that.
func MaxInt32(a, b *int32) *int32 {
	if testNil(a, b) {
		return nil
	}

	if *a > *b {
		return a
	}

	return b
}

// IsSmallerQuantity : checks if first resource is of a smaller quantity than the second
func IsSmallerQuantity(requestStr, limitStr string) (bool, error) {

	request, err := resource.ParseQuantity(requestStr)
	if err != nil {
		return false, fmt.Errorf("could not parse request %v : %v", requestStr, err)
	}

	limit, err2 := resource.ParseQuantity(limitStr)
	if err2 != nil {
		return false, fmt.Errorf("could not parse limit %v : %v", limitStr, err2)
	}

	return request.Cmp(limit) == -1, nil
}<|MERGE_RESOLUTION|>--- conflicted
+++ resolved
@@ -329,8 +329,6 @@
 	return &b
 }
 
-<<<<<<< HEAD
-=======
 // Bool2Int converts bool to int
 func Bool2Int(flag bool) int {
 	if flag {
@@ -339,15 +337,6 @@
 	return 0
 }
 
-// Get int from IntOrString and return max int if string
-func IntFromIntStr(intOrStr intstr.IntOrString) int {
-	if intOrStr.Type == 1 {
-		return math.MaxInt
-	}
-	return intOrStr.IntValue()
-}
-
->>>>>>> 268a86a0
 // MaxInt32 : Return maximum of two integers provided via pointers. If one value
 // is not defined, return the other one. If both are not defined, result is also
 // undefined, caller needs to check for that.
