--- conflicted
+++ resolved
@@ -175,19 +175,12 @@
 func (c *Controller) Run(stopCh <-chan struct{}, wg *sync.WaitGroup) {
 	c.initController()
 
-<<<<<<< HEAD
 	wg.Add(5)
-=======
-	wg.Add(4)
->>>>>>> 3ad4b127
 	go c.runPodInformer(stopCh, wg)
 	go c.runPostgresqlInformer(stopCh, wg)
 	go c.podEventsDispatcher(stopCh, wg)
 	go c.clusterResync(stopCh, wg)
-<<<<<<< HEAD
 	go c.apiserver.Run(stopCh, wg)
-=======
->>>>>>> 3ad4b127
 
 	for i := range c.clusterEventQueues {
 		wg.Add(1)
