package controller

import (
	"encoding/json"
	"fmt"
	"reflect"
	"sync"
	"sync/atomic"
	"time"

<<<<<<< HEAD
	meta_v1 "k8s.io/apimachinery/pkg/apis/meta/v1"
=======
	metav1 "k8s.io/apimachinery/pkg/apis/meta/v1"
>>>>>>> 1f8b37f3
	"k8s.io/apimachinery/pkg/runtime"
	"k8s.io/apimachinery/pkg/types"
	"k8s.io/apimachinery/pkg/watch"
	"k8s.io/client-go/tools/cache"

	"github.com/zalando-incubator/postgres-operator/pkg/cluster"
	"github.com/zalando-incubator/postgres-operator/pkg/spec"
	"github.com/zalando-incubator/postgres-operator/pkg/util"
	"github.com/zalando-incubator/postgres-operator/pkg/util/constants"
)

func (c *Controller) clusterResync(stopCh <-chan struct{}, wg *sync.WaitGroup) {
	defer wg.Done()
	ticker := time.NewTicker(c.opConfig.ResyncPeriod)

	for {
		select {
		case <-ticker.C:
<<<<<<< HEAD
			c.clusterListFunc(meta_v1.ListOptions{ResourceVersion: "0"})
=======
			c.clusterListFunc(metav1.ListOptions{ResourceVersion: "0"})
>>>>>>> 1f8b37f3
		case <-stopCh:
			return
		}
	}
}

<<<<<<< HEAD
func (c *Controller) clusterListFunc(options meta_v1.ListOptions) (runtime.Object, error) {
	var list spec.PostgresqlList
	var activeClustersCnt, failedClustersCnt int

	req := c.RestClient.
		Get().
		Namespace(c.opConfig.Namespace).
		Resource(constants.ResourceName).
		VersionedParams(&options, meta_v1.ParameterCodec)

=======
func (c *Controller) clusterListFunc(options metav1.ListOptions) (runtime.Object, error) {
	var list spec.PostgresqlList
	var activeClustersCnt, failedClustersCnt int

	req := c.RestClient.
		Get().
		Namespace(c.opConfig.Namespace).
		Resource(constants.ResourceName).
		VersionedParams(&options, metav1.ParameterCodec)

>>>>>>> 1f8b37f3
	b, err := req.DoRaw()
	if err != nil {
		return nil, err
	}
	err = json.Unmarshal(b, &list)

	if time.Now().Unix()-atomic.LoadInt64(&c.lastClusterSyncTime) <= int64(c.opConfig.ResyncPeriod.Seconds()) {
		c.logger.Debugln("skipping resync of clusters")
		return &list, err
	}

	for _, pg := range list.Items {
		if pg.Error != nil {
			failedClustersCnt++
			continue
		}
		c.queueClusterEvent(nil, &pg, spec.EventSync)
		activeClustersCnt++
	}
	if len(list.Items) > 0 {
		if failedClustersCnt > 0 && activeClustersCnt == 0 {
			c.logger.Infof("There are no clusters running. %d are in the failed state", failedClustersCnt)
		} else if failedClustersCnt == 0 && activeClustersCnt > 0 {
			c.logger.Infof("There are %d clusters running", activeClustersCnt)
		} else {
			c.logger.Infof("There are %d clusters running and %d are in the failed state", activeClustersCnt, failedClustersCnt)
		}
	} else {
		c.logger.Infof("No clusters running")
	}

	atomic.StoreInt64(&c.lastClusterSyncTime, time.Now().Unix())

	return &list, err
<<<<<<< HEAD
}

type tprDecoder struct {
	dec   *json.Decoder
	close func() error
}

=======
}

type tprDecoder struct {
	dec   *json.Decoder
	close func() error
}

>>>>>>> 1f8b37f3
func (d *tprDecoder) Close() {
	d.close()
}

func (d *tprDecoder) Decode() (action watch.EventType, object runtime.Object, err error) {
	var e struct {
		Type   watch.EventType
		Object spec.Postgresql
	}
	if err := d.dec.Decode(&e); err != nil {
		return watch.Error, nil, err
	}

	return e.Type, &e.Object, nil
}

<<<<<<< HEAD
func (c *Controller) clusterWatchFunc(options meta_v1.ListOptions) (watch.Interface, error) {
=======
func (c *Controller) clusterWatchFunc(options metav1.ListOptions) (watch.Interface, error) {
>>>>>>> 1f8b37f3
	options.Watch = true
	r, err := c.RestClient.
		Get().
		Namespace(c.opConfig.Namespace).
		Resource(constants.ResourceName).
<<<<<<< HEAD
		VersionedParams(&options, meta_v1.ParameterCodec).
=======
		VersionedParams(&options, metav1.ParameterCodec).
>>>>>>> 1f8b37f3
		FieldsSelectorParam(nil).
		Stream()

	if err != nil {
		return nil, err
	}

	return watch.NewStreamWatcher(&tprDecoder{
		dec:   json.NewDecoder(r),
		close: r.Close,
	}), nil
}

func (c *Controller) processEvent(obj interface{}) error {
	var clusterName spec.NamespacedName

	event, ok := obj.(spec.ClusterEvent)
	if !ok {
		return fmt.Errorf("could not cast to ClusterEvent")
	}
	logger := c.logger.WithField("worker", event.WorkerID)

	if event.EventType == spec.EventAdd || event.EventType == spec.EventSync {
		clusterName = util.NameFromMeta(event.NewSpec.ObjectMeta)
	} else {
		clusterName = util.NameFromMeta(event.OldSpec.ObjectMeta)
	}

	c.clustersMu.RLock()
	cl, clusterFound := c.clusters[clusterName]
	c.clustersMu.RUnlock()

	switch event.EventType {
	case spec.EventAdd:
		if clusterFound {
			logger.Debugf("Cluster %q already exists", clusterName)
			return nil
		}

		logger.Infof("Creation of the %q cluster started", clusterName)

		stopCh := make(chan struct{})
		cl = cluster.New(c.makeClusterConfig(), c.KubeClient, *event.NewSpec, logger)
		cl.Run(stopCh)

		c.clustersMu.Lock()
		c.clusters[clusterName] = cl
		c.stopChs[clusterName] = stopCh
		c.clustersMu.Unlock()

		if err := cl.Create(); err != nil {
			cl.Error = fmt.Errorf("could not create cluster: %v", err)
			logger.Errorf("%v", cl.Error)

			return nil
		}

		logger.Infof("Cluster %q has been created", clusterName)
	case spec.EventUpdate:
		logger.Infof("Update of the %q cluster started", clusterName)

		if !clusterFound {
			logger.Warnf("Cluster %q does not exist", clusterName)
			return nil
		}
		if err := cl.Update(event.NewSpec); err != nil {
			cl.Error = fmt.Errorf("could not update cluster: %v", err)
			logger.Errorf("%v", cl.Error)

			return nil
		}
		cl.Error = nil
		logger.Infof("Cluster %q has been updated", clusterName)
	case spec.EventDelete:
		logger.Infof("Deletion of the %q cluster started", clusterName)
		if !clusterFound {
			logger.Errorf("Unknown cluster: %q", clusterName)
			return nil
		}

		if err := cl.Delete(); err != nil {
			logger.Errorf("could not delete cluster %q: %v", clusterName, err)
			return nil
		}
		close(c.stopChs[clusterName])

		c.clustersMu.Lock()
		delete(c.clusters, clusterName)
		delete(c.stopChs, clusterName)
		c.clustersMu.Unlock()

		logger.Infof("Cluster %q has been deleted", clusterName)
	case spec.EventSync:
		logger.Infof("Syncing of the %q cluster started", clusterName)

		// no race condition because a cluster is always processed by single worker
		if !clusterFound {
			stopCh := make(chan struct{})
			cl = cluster.New(c.makeClusterConfig(), c.KubeClient, *event.NewSpec, logger)
			cl.Run(stopCh)

			c.clustersMu.Lock()
			c.clusters[clusterName] = cl
			c.stopChs[clusterName] = stopCh
			c.clustersMu.Unlock()
		}

		if err := cl.Sync(); err != nil {
			cl.Error = fmt.Errorf("could not sync cluster %q: %v", clusterName, err)
			logger.Errorf("%v", cl.Error)
			return nil
		}
		cl.Error = nil

		logger.Infof("Cluster %q has been synced", clusterName)
	}

	return nil
}

func (c *Controller) processClusterEventsQueue(stopCh <-chan struct{}, idx int, wg *sync.WaitGroup) {
	defer wg.Done()

	go func() {
		if _, err := c.clusterEventQueues[idx].Pop(cache.PopProcessFunc(c.processEvent)); err != nil {
			c.logger.Errorf("error when processing cluster events queue: %v", err)
		}
	}()

	<-stopCh
}

func (c *Controller) queueClusterEvent(old, new *spec.Postgresql, eventType spec.EventType) {
	var (
		uid          types.UID
		clusterName  spec.NamespacedName
		clusterError error
	)

	if old != nil { //update, delete
		uid = old.GetUID()
		clusterName = util.NameFromMeta(old.ObjectMeta)
		if eventType == spec.EventUpdate && new.Error == nil && old.Error != nil {
			eventType = spec.EventSync
			clusterError = new.Error
		} else {
			clusterError = old.Error
		}
	} else { //add, sync
		uid = new.GetUID()
		clusterName = util.NameFromMeta(new.ObjectMeta)
		clusterError = new.Error
	}

	if clusterError != nil && eventType != spec.EventDelete {
		c.logger.Debugf("Skipping %q event for invalid cluster %q (reason: %v)", eventType, clusterName, clusterError)
		return
	}

	workerID := c.clusterWorkerID(clusterName)
	clusterEvent := spec.ClusterEvent{
		EventType: eventType,
		UID:       uid,
		OldSpec:   old,
		NewSpec:   new,
		WorkerID:  workerID,
	}
	//TODO: if we delete cluster, discard all the previous events for the cluster

	if err := c.clusterEventQueues[workerID].Add(clusterEvent); err != nil {
		c.logger.WithField("worker", workerID).Errorf("error when queueing cluster event: %v", clusterEvent)
	}
	c.logger.WithField("worker", workerID).Infof("%q of the %q cluster has been queued", eventType, clusterName)
}

func (c *Controller) postgresqlAdd(obj interface{}) {
	pg, ok := obj.(*spec.Postgresql)
	if !ok {
		c.logger.Errorf("could not cast to postgresql spec")
		return
	}

	// We will not get multiple Add events for the same cluster
	c.queueClusterEvent(nil, pg, spec.EventAdd)
}

func (c *Controller) postgresqlUpdate(prev, cur interface{}) {
	pgOld, ok := prev.(*spec.Postgresql)
	if !ok {
		c.logger.Errorf("could not cast to postgresql spec")
	}
	pgNew, ok := cur.(*spec.Postgresql)
	if !ok {
		c.logger.Errorf("could not cast to postgresql spec")
	}
	if pgOld.ResourceVersion == pgNew.ResourceVersion {
		return
	}
	if reflect.DeepEqual(pgOld.Spec, pgNew.Spec) {
		return
	}

	c.queueClusterEvent(pgOld, pgNew, spec.EventUpdate)
}

func (c *Controller) postgresqlDelete(obj interface{}) {
	pg, ok := obj.(*spec.Postgresql)
	if !ok {
		c.logger.Errorf("could not cast to postgresql spec")
		return
	}

	c.queueClusterEvent(pg, nil, spec.EventDelete)
}<|MERGE_RESOLUTION|>--- conflicted
+++ resolved
@@ -8,11 +8,7 @@
 	"sync/atomic"
 	"time"
 
-<<<<<<< HEAD
-	meta_v1 "k8s.io/apimachinery/pkg/apis/meta/v1"
-=======
 	metav1 "k8s.io/apimachinery/pkg/apis/meta/v1"
->>>>>>> 1f8b37f3
 	"k8s.io/apimachinery/pkg/runtime"
 	"k8s.io/apimachinery/pkg/types"
 	"k8s.io/apimachinery/pkg/watch"
@@ -31,29 +27,13 @@
 	for {
 		select {
 		case <-ticker.C:
-<<<<<<< HEAD
-			c.clusterListFunc(meta_v1.ListOptions{ResourceVersion: "0"})
-=======
 			c.clusterListFunc(metav1.ListOptions{ResourceVersion: "0"})
->>>>>>> 1f8b37f3
 		case <-stopCh:
 			return
 		}
 	}
 }
 
-<<<<<<< HEAD
-func (c *Controller) clusterListFunc(options meta_v1.ListOptions) (runtime.Object, error) {
-	var list spec.PostgresqlList
-	var activeClustersCnt, failedClustersCnt int
-
-	req := c.RestClient.
-		Get().
-		Namespace(c.opConfig.Namespace).
-		Resource(constants.ResourceName).
-		VersionedParams(&options, meta_v1.ParameterCodec)
-
-=======
 func (c *Controller) clusterListFunc(options metav1.ListOptions) (runtime.Object, error) {
 	var list spec.PostgresqlList
 	var activeClustersCnt, failedClustersCnt int
@@ -64,7 +44,6 @@
 		Resource(constants.ResourceName).
 		VersionedParams(&options, metav1.ParameterCodec)
 
->>>>>>> 1f8b37f3
 	b, err := req.DoRaw()
 	if err != nil {
 		return nil, err
@@ -99,7 +78,6 @@
 	atomic.StoreInt64(&c.lastClusterSyncTime, time.Now().Unix())
 
 	return &list, err
-<<<<<<< HEAD
 }
 
 type tprDecoder struct {
@@ -107,15 +85,6 @@
 	close func() error
 }
 
-=======
-}
-
-type tprDecoder struct {
-	dec   *json.Decoder
-	close func() error
-}
-
->>>>>>> 1f8b37f3
 func (d *tprDecoder) Close() {
 	d.close()
 }
@@ -132,21 +101,13 @@
 	return e.Type, &e.Object, nil
 }
 
-<<<<<<< HEAD
-func (c *Controller) clusterWatchFunc(options meta_v1.ListOptions) (watch.Interface, error) {
-=======
 func (c *Controller) clusterWatchFunc(options metav1.ListOptions) (watch.Interface, error) {
->>>>>>> 1f8b37f3
 	options.Watch = true
 	r, err := c.RestClient.
 		Get().
 		Namespace(c.opConfig.Namespace).
 		Resource(constants.ResourceName).
-<<<<<<< HEAD
-		VersionedParams(&options, meta_v1.ParameterCodec).
-=======
 		VersionedParams(&options, metav1.ParameterCodec).
->>>>>>> 1f8b37f3
 		FieldsSelectorParam(nil).
 		Stream()
 
