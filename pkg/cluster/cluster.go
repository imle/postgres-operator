package cluster

// Postgres CustomResourceDefinition object i.e. Spilo

import (
	"context"
	"database/sql"
	"encoding/json"
	"fmt"
	"reflect"
	"regexp"
	"strings"
	"sync"
	"time"

	"github.com/sirupsen/logrus"
	acidv1 "github.com/zalando/postgres-operator/pkg/apis/acid.zalan.do/v1"

	"github.com/zalando/postgres-operator/pkg/generated/clientset/versioned/scheme"
	"github.com/zalando/postgres-operator/pkg/spec"
	pgteams "github.com/zalando/postgres-operator/pkg/teams"
	"github.com/zalando/postgres-operator/pkg/util"
	"github.com/zalando/postgres-operator/pkg/util/config"
	"github.com/zalando/postgres-operator/pkg/util/constants"
	"github.com/zalando/postgres-operator/pkg/util/k8sutil"
	"github.com/zalando/postgres-operator/pkg/util/patroni"
	"github.com/zalando/postgres-operator/pkg/util/teams"
	"github.com/zalando/postgres-operator/pkg/util/users"
	"github.com/zalando/postgres-operator/pkg/util/volumes"
	appsv1 "k8s.io/api/apps/v1"
	v1 "k8s.io/api/core/v1"
	policybeta1 "k8s.io/api/policy/v1beta1"
	rbacv1 "k8s.io/api/rbac/v1"
	metav1 "k8s.io/apimachinery/pkg/apis/meta/v1"
	"k8s.io/apimachinery/pkg/types"
	"k8s.io/client-go/rest"
	"k8s.io/client-go/tools/cache"
	"k8s.io/client-go/tools/record"
	"k8s.io/client-go/tools/reference"
)

var (
	alphaNumericRegexp    = regexp.MustCompile("^[a-zA-Z][a-zA-Z0-9]*$")
	databaseNameRegexp    = regexp.MustCompile("^[a-zA-Z_][a-zA-Z0-9_]*$")
	userRegexp            = regexp.MustCompile(`^[a-z0-9]([-_a-z0-9]*[a-z0-9])?(\.[a-z0-9]([-_a-z0-9]*[a-z0-9])?)*$`)
	patroniObjectSuffixes = []string{"config", "failover", "sync"}
)

// Config contains operator-wide clients and configuration used from a cluster. TODO: remove struct duplication.
type Config struct {
	OpConfig                     config.Config
	RestConfig                   *rest.Config
	PgTeamMap                    *pgteams.PostgresTeamMap
	InfrastructureRoles          map[string]spec.PgUser // inherited from the controller
	PodServiceAccount            *v1.ServiceAccount
	PodServiceAccountRoleBinding *rbacv1.RoleBinding
}

type kubeResources struct {
	Services            map[PostgresRole]*v1.Service
	Endpoints           map[PostgresRole]*v1.Endpoints
	Secrets             map[types.UID]*v1.Secret
	Statefulset         *appsv1.StatefulSet
	PodDisruptionBudget *policybeta1.PodDisruptionBudget
	//Pods are treated separately
	//PVCs are treated separately
}

// Cluster describes postgresql cluster
type Cluster struct {
	kubeResources
	acidv1.Postgresql
	Config
	logger           *logrus.Entry
	eventRecorder    record.EventRecorder
	patroni          patroni.Interface
	pgUsers          map[string]spec.PgUser
	pgUsersCache     map[string]spec.PgUser
	systemUsers      map[string]spec.PgUser
	podSubscribers   map[spec.NamespacedName]chan PodEvent
	podSubscribersMu sync.RWMutex
	pgDb             *sql.DB
	mu               sync.Mutex
	userSyncStrategy spec.UserSyncer
	deleteOptions    metav1.DeleteOptions
	podEventsQueue   *cache.FIFO

	teamsAPIClient      teams.Interface
	oauthTokenGetter    OAuthTokenGetter
	KubeClient          k8sutil.KubernetesClient //TODO: move clients to the better place?
	currentProcess      Process
	processMu           sync.RWMutex // protects the current operation for reporting, no need to hold the master mutex
	specMu              sync.RWMutex // protects the spec for reporting, no need to hold the master mutex
	ConnectionPooler    map[PostgresRole]*ConnectionPoolerObjects
	EBSVolumes          map[string]volumes.VolumeProperties
	VolumeResizer       volumes.VolumeResizer
	currentMajorVersion int
}

type compareStatefulsetResult struct {
	match         bool
	replace       bool
	rollingUpdate bool
	reasons       []string
}

// New creates a new cluster. This function should be called from a controller.
func New(cfg Config, kubeClient k8sutil.KubernetesClient, pgSpec acidv1.Postgresql, logger *logrus.Entry, eventRecorder record.EventRecorder) *Cluster {
	deletePropagationPolicy := metav1.DeletePropagationOrphan

	podEventsQueue := cache.NewFIFO(func(obj interface{}) (string, error) {
		e, ok := obj.(PodEvent)
		if !ok {
			return "", fmt.Errorf("could not cast to PodEvent")
		}

		return fmt.Sprintf("%s-%s", e.PodName, e.ResourceVersion), nil
	})
	passwordEncryption, ok := pgSpec.Spec.PostgresqlParam.Parameters["password_encryption"]
	if !ok {
		passwordEncryption = "md5"
	}

	cluster := &Cluster{
		Config:         cfg,
		Postgresql:     pgSpec,
		pgUsers:        make(map[string]spec.PgUser),
		systemUsers:    make(map[string]spec.PgUser),
		podSubscribers: make(map[spec.NamespacedName]chan PodEvent),
		kubeResources: kubeResources{
			Secrets:   make(map[types.UID]*v1.Secret),
			Services:  make(map[PostgresRole]*v1.Service),
			Endpoints: make(map[PostgresRole]*v1.Endpoints)},
		userSyncStrategy: users.DefaultUserSyncStrategy{
			PasswordEncryption: passwordEncryption,
			RoleDeletionSuffix: cfg.OpConfig.RoleDeletionSuffix},
		deleteOptions:       metav1.DeleteOptions{PropagationPolicy: &deletePropagationPolicy},
		podEventsQueue:      podEventsQueue,
		KubeClient:          kubeClient,
		currentMajorVersion: 0,
	}
	cluster.logger = logger.WithField("pkg", "cluster").WithField("cluster-name", cluster.clusterName())
	cluster.teamsAPIClient = teams.NewTeamsAPI(cfg.OpConfig.TeamsAPIUrl, logger)
	cluster.oauthTokenGetter = newSecretOauthTokenGetter(&kubeClient, cfg.OpConfig.OAuthTokenSecretName)
	cluster.patroni = patroni.New(cluster.logger, nil)
	cluster.eventRecorder = eventRecorder

	cluster.EBSVolumes = make(map[string]volumes.VolumeProperties)
	if cfg.OpConfig.StorageResizeMode != "pvc" || cfg.OpConfig.EnableEBSGp3Migration {
		cluster.VolumeResizer = &volumes.EBSVolumeResizer{AWSRegion: cfg.OpConfig.AWSRegion}

	}

	return cluster
}

func (c *Cluster) clusterName() spec.NamespacedName {
	return util.NameFromMeta(c.ObjectMeta)
}

func (c *Cluster) clusterNamespace() string {
	return c.ObjectMeta.Namespace
}

func (c *Cluster) teamName() string {
	// TODO: check Teams API for the actual name (in case the user passes an integer Id).
	return c.Spec.TeamID
}

func (c *Cluster) setProcessName(procName string, args ...interface{}) {
	c.processMu.Lock()
	defer c.processMu.Unlock()
	c.currentProcess = Process{
		Name:      fmt.Sprintf(procName, args...),
		StartTime: time.Now(),
	}
}

// GetReference of Postgres CR object
// i.e. required to emit events to this resource
func (c *Cluster) GetReference() *v1.ObjectReference {
	ref, err := reference.GetReference(scheme.Scheme, &c.Postgresql)
	if err != nil {
		c.logger.Errorf("could not get reference for Postgresql CR %v/%v: %v", c.Postgresql.Namespace, c.Postgresql.Name, err)
	}
	return ref
}

func (c *Cluster) isNewCluster() bool {
	return c.Status.Creating()
}

// initUsers populates c.systemUsers and c.pgUsers maps.
func (c *Cluster) initUsers() error {
	c.setProcessName("initializing users")

	// if team member deprecation is enabled save current state of pgUsers
	// to check for deleted roles
	c.pgUsersCache = map[string]spec.PgUser{}
	if c.OpConfig.EnableTeamMemberDeprecation {
		for k, v := range c.pgUsers {
			if v.Origin == spec.RoleOriginTeamsAPI {
				c.pgUsersCache[k] = v
			}
		}
	}

	// clear our the previous state of the cluster users (in case we are
	// running a sync).
	c.systemUsers = map[string]spec.PgUser{}
	c.pgUsers = map[string]spec.PgUser{}

	c.initSystemUsers()

	if err := c.initInfrastructureRoles(); err != nil {
		return fmt.Errorf("could not init infrastructure roles: %v", err)
	}

	if err := c.initPreparedDatabaseRoles(); err != nil {
		return fmt.Errorf("could not init default users: %v", err)
	}

	if err := c.initRobotUsers(); err != nil {
		return fmt.Errorf("could not init robot users: %v", err)
	}

	if err := c.initHumanUsers(); err != nil {
		return fmt.Errorf("could not init human users: %v", err)
	}

	c.initAdditionalOwnerRoles()

	return nil
}

// Create creates the new kubernetes objects associated with the cluster.
func (c *Cluster) Create() error {
	c.mu.Lock()
	defer c.mu.Unlock()
	var (
		err error

		service *v1.Service
		ep      *v1.Endpoints
		ss      *appsv1.StatefulSet
	)

	defer func() {
		if err == nil {
			c.KubeClient.SetPostgresCRDStatus(c.clusterName(), acidv1.ClusterStatusRunning) //TODO: are you sure it's running?
		} else {
			c.KubeClient.SetPostgresCRDStatus(c.clusterName(), acidv1.ClusterStatusAddFailed)
		}
	}()

	c.KubeClient.SetPostgresCRDStatus(c.clusterName(), acidv1.ClusterStatusCreating)
	c.eventRecorder.Event(c.GetReference(), v1.EventTypeNormal, "Create", "Started creation of new cluster resources")

	for _, role := range []PostgresRole{Master, Replica} {

		if c.Endpoints[role] != nil {
			return fmt.Errorf("%s endpoint already exists in the cluster", role)
		}
		if role == Master {
			// replica endpoint will be created by the replica service. Master endpoint needs to be created by us,
			// since the corresponding master service does not define any selectors.
			ep, err = c.createEndpoint(role)
			if err != nil {
				return fmt.Errorf("could not create %s endpoint: %v", role, err)
			}
			c.logger.Infof("endpoint %q has been successfully created", util.NameFromMeta(ep.ObjectMeta))
			c.eventRecorder.Eventf(c.GetReference(), v1.EventTypeNormal, "Endpoints", "Endpoint %q has been successfully created", util.NameFromMeta(ep.ObjectMeta))
		}

		if c.Services[role] != nil {
			return fmt.Errorf("service already exists in the cluster")
		}
		service, err = c.createService(role)
		if err != nil {
			return fmt.Errorf("could not create %s service: %v", role, err)
		}
		c.logger.Infof("%s service %q has been successfully created", role, util.NameFromMeta(service.ObjectMeta))
		c.eventRecorder.Eventf(c.GetReference(), v1.EventTypeNormal, "Services", "The service %q for role %s has been successfully created", util.NameFromMeta(service.ObjectMeta), role)
	}

	if err = c.initUsers(); err != nil {
		return err
	}
	c.logger.Infof("users have been initialized")

	if err = c.syncSecrets(); err != nil {
		return fmt.Errorf("could not create secrets: %v", err)
	}
	c.logger.Infof("secrets have been successfully created")
	c.eventRecorder.Event(c.GetReference(), v1.EventTypeNormal, "Secrets", "The secrets have been successfully created")

	if c.PodDisruptionBudget != nil {
		return fmt.Errorf("pod disruption budget already exists in the cluster")
	}
	pdb, err := c.createPodDisruptionBudget()
	if err != nil {
		return fmt.Errorf("could not create pod disruption budget: %v", err)
	}
	c.logger.Infof("pod disruption budget %q has been successfully created", util.NameFromMeta(pdb.ObjectMeta))

	if c.Statefulset != nil {
		return fmt.Errorf("statefulset already exists in the cluster")
	}
	ss, err = c.createStatefulSet()
	if err != nil {
		return fmt.Errorf("could not create statefulset: %v", err)
	}
	c.logger.Infof("statefulset %q has been successfully created", util.NameFromMeta(ss.ObjectMeta))
	c.eventRecorder.Eventf(c.GetReference(), v1.EventTypeNormal, "StatefulSet", "Statefulset %q has been successfully created", util.NameFromMeta(ss.ObjectMeta))

	c.logger.Info("waiting for the cluster being ready")

	if err = c.waitStatefulsetPodsReady(); err != nil {
		c.logger.Errorf("failed to create cluster: %v", err)
		return err
	}
	c.logger.Infof("pods are ready")
	c.eventRecorder.Event(c.GetReference(), v1.EventTypeNormal, "StatefulSet", "Pods are ready")

	// create database objects unless we are running without pods or disabled
	// that feature explicitly
	if !(c.databaseAccessDisabled() || c.getNumberOfInstances(&c.Spec) <= 0 || c.Spec.StandbyCluster != nil) {
		c.logger.Infof("Create roles")
		if err = c.createRoles(); err != nil {
			return fmt.Errorf("could not create users: %v", err)
		}
		c.logger.Infof("users have been successfully created")

		if err = c.syncDatabases(); err != nil {
			return fmt.Errorf("could not sync databases: %v", err)
		}
		if err = c.syncPreparedDatabases(); err != nil {
			return fmt.Errorf("could not sync prepared databases: %v", err)
		}
		c.logger.Infof("databases have been successfully created")
	}

	if c.Postgresql.Spec.EnableLogicalBackup {
		if err := c.createLogicalBackupJob(); err != nil {
			return fmt.Errorf("could not create a k8s cron job for logical backups: %v", err)
		}
		c.logger.Info("a k8s cron job for logical backup has been successfully created")
	}

	if err := c.listResources(); err != nil {
		c.logger.Errorf("could not list resources: %v", err)
	}

	// Create connection pooler deployment and services if necessary. Since we
	// need to perform some operations with the database itself (e.g. install
	// lookup function), do it as the last step, when everything is available.
	//
	// Do not consider connection pooler as a strict requirement, and if
	// something fails, report warning
	c.createConnectionPooler(c.installLookupFunction)

	if len(c.Spec.Streams) > 0 {
		if err = c.syncStreams(); err != nil {
			c.logger.Errorf("could not create streams: %v", err)
		}
	}

	return nil
}

func (c *Cluster) compareStatefulSetWith(statefulSet *appsv1.StatefulSet) *compareStatefulsetResult {
	reasons := make([]string, 0)
	var match, needsRollUpdate, needsReplace bool

	match = true
	//TODO: improve me
	if *c.Statefulset.Spec.Replicas != *statefulSet.Spec.Replicas {
		match = false
		reasons = append(reasons, "new statefulset's number of replicas does not match the current one")
	}
	if changed, reason := c.compareAnnotations(c.Statefulset.Annotations, statefulSet.Annotations); changed {
		match = false
		needsReplace = true
		reasons = append(reasons, "new statefulset's annotations do not match: "+reason)
	}

	needsRollUpdate, reasons = c.compareContainers("initContainers", c.Statefulset.Spec.Template.Spec.InitContainers, statefulSet.Spec.Template.Spec.InitContainers, needsRollUpdate, reasons)
	needsRollUpdate, reasons = c.compareContainers("containers", c.Statefulset.Spec.Template.Spec.Containers, statefulSet.Spec.Template.Spec.Containers, needsRollUpdate, reasons)

	if len(c.Statefulset.Spec.Template.Spec.Containers) == 0 {
		c.logger.Warningf("statefulset %q has no container", util.NameFromMeta(c.Statefulset.ObjectMeta))
		return &compareStatefulsetResult{}
	}
	// In the comparisons below, the needsReplace and needsRollUpdate flags are never reset, since checks fall through
	// and the combined effect of all the changes should be applied.
	// TODO: make sure this is in sync with generatePodTemplate, ideally by using the same list of fields to generate
	// the template and the diff
	if c.Statefulset.Spec.Template.Spec.ServiceAccountName != statefulSet.Spec.Template.Spec.ServiceAccountName {
		needsReplace = true
		needsRollUpdate = true
		reasons = append(reasons, "new statefulset's serviceAccountName service account name does not match the current one")
	}
	if *c.Statefulset.Spec.Template.Spec.TerminationGracePeriodSeconds != *statefulSet.Spec.Template.Spec.TerminationGracePeriodSeconds {
		needsReplace = true
		needsRollUpdate = true
		reasons = append(reasons, "new statefulset's terminationGracePeriodSeconds does not match the current one")
	}
	if !reflect.DeepEqual(c.Statefulset.Spec.Template.Spec.Affinity, statefulSet.Spec.Template.Spec.Affinity) {
		needsReplace = true
		needsRollUpdate = true
		reasons = append(reasons, "new statefulset's pod affinity does not match the current one")
	}
	if len(c.Statefulset.Spec.Template.Spec.Tolerations) != len(statefulSet.Spec.Template.Spec.Tolerations) {
		needsReplace = true
		needsRollUpdate = true
		reasons = append(reasons, "new statefulset's pod tolerations does not match the current one")
	}

	// Some generated fields like creationTimestamp make it not possible to use DeepCompare on Spec.Template.ObjectMeta
	if !reflect.DeepEqual(c.Statefulset.Spec.Template.Labels, statefulSet.Spec.Template.Labels) {
		needsReplace = true
		needsRollUpdate = true
		reasons = append(reasons, "new statefulset's metadata labels does not match the current one")
	}
	if (c.Statefulset.Spec.Selector != nil) && (statefulSet.Spec.Selector != nil) {
		if !reflect.DeepEqual(c.Statefulset.Spec.Selector.MatchLabels, statefulSet.Spec.Selector.MatchLabels) {
			// forbid introducing new labels in the selector on the new statefulset, as it would cripple replacements
			// due to the fact that the new statefulset won't be able to pick up old pods with non-matching labels.
			if !util.MapContains(c.Statefulset.Spec.Selector.MatchLabels, statefulSet.Spec.Selector.MatchLabels) {
				c.logger.Warningf("new statefulset introduces extra labels in the label selector, cannot continue")
				return &compareStatefulsetResult{}
			}
			needsReplace = true
			reasons = append(reasons, "new statefulset's selector does not match the current one")
		}
	}

	if changed, reason := c.compareAnnotations(c.Statefulset.Spec.Template.Annotations, statefulSet.Spec.Template.Annotations); changed {
		match = false
		needsReplace = true
		needsRollUpdate = true
		reasons = append(reasons, "new statefulset's pod template metadata annotations does not match "+reason)
	}
	if !reflect.DeepEqual(c.Statefulset.Spec.Template.Spec.SecurityContext, statefulSet.Spec.Template.Spec.SecurityContext) {
		needsReplace = true
		needsRollUpdate = true
		reasons = append(reasons, "new statefulset's pod template security context in spec does not match the current one")
	}
	if len(c.Statefulset.Spec.VolumeClaimTemplates) != len(statefulSet.Spec.VolumeClaimTemplates) {
		needsReplace = true
		reasons = append(reasons, "new statefulset's volumeClaimTemplates contains different number of volumes to the old one")
	}
	for i := 0; i < len(c.Statefulset.Spec.VolumeClaimTemplates); i++ {
		name := c.Statefulset.Spec.VolumeClaimTemplates[i].Name
		// Some generated fields like creationTimestamp make it not possible to use DeepCompare on ObjectMeta
		if name != statefulSet.Spec.VolumeClaimTemplates[i].Name {
			needsReplace = true
			reasons = append(reasons, fmt.Sprintf("new statefulset's name for volume %d does not match the current one", i))
			continue
		}
		if !reflect.DeepEqual(c.Statefulset.Spec.VolumeClaimTemplates[i].Annotations, statefulSet.Spec.VolumeClaimTemplates[i].Annotations) {
			needsReplace = true
			reasons = append(reasons, fmt.Sprintf("new statefulset's annotations for volume %q does not match the current one", name))
		}
		if !reflect.DeepEqual(c.Statefulset.Spec.VolumeClaimTemplates[i].Spec, statefulSet.Spec.VolumeClaimTemplates[i].Spec) {
			name := c.Statefulset.Spec.VolumeClaimTemplates[i].Name
			needsReplace = true
			reasons = append(reasons, fmt.Sprintf("new statefulset's volumeClaimTemplates specification for volume %q does not match the current one", name))
		}
	}

	if len(c.Statefulset.Spec.Template.Spec.Volumes) != len(statefulSet.Spec.Template.Spec.Volumes) {
		needsReplace = true
		reasons = append(reasons, "new statefulset's volumes contains different number of volumes to the old one")
	}

	// we assume any change in priority happens by rolling out a new priority class
	// changing the priority value in an existing class is not supproted
	if c.Statefulset.Spec.Template.Spec.PriorityClassName != statefulSet.Spec.Template.Spec.PriorityClassName {
		needsReplace = true
		needsRollUpdate = true
		reasons = append(reasons, "new statefulset's pod priority class in spec does not match the current one")
	}

	// lazy Spilo update: modify the image in the statefulset itself but let its pods run with the old image
	// until they are re-created for other reasons, for example node rotation
	effectivePodImage := getPostgresContainer(&c.Statefulset.Spec.Template.Spec).Image
	desiredImage := getPostgresContainer(&statefulSet.Spec.Template.Spec).Image
	if c.OpConfig.EnableLazySpiloUpgrade && !reflect.DeepEqual(effectivePodImage, desiredImage) {
		needsReplace = true
		reasons = append(reasons, "lazy Spilo update: new statefulset's pod image does not match the current one")
	}

	if needsRollUpdate || needsReplace {
		match = false
	}

	return &compareStatefulsetResult{match: match, reasons: reasons, rollingUpdate: needsRollUpdate, replace: needsReplace}
}

type containerCondition func(a, b v1.Container) bool

type containerCheck struct {
	condition containerCondition
	reason    string
}

func newCheck(msg string, cond containerCondition) containerCheck {
	return containerCheck{reason: msg, condition: cond}
}

// compareContainers: compare two list of Containers
// and return:
// * whether or not a rolling update is needed
// * a list of reasons in a human readable format

func (c *Cluster) compareContainers(description string, setA, setB []v1.Container, needsRollUpdate bool, reasons []string) (bool, []string) {
	if len(setA) != len(setB) {
		return true, append(reasons, fmt.Sprintf("new statefulset %s's length does not match the current ones", description))
	}

	checks := []containerCheck{
		newCheck("new statefulset %s's %s (index %d) name does not match the current one",
			func(a, b v1.Container) bool { return a.Name != b.Name }),
		newCheck("new statefulset %s's %s (index %d) ports do not match the current one",
			func(a, b v1.Container) bool { return !comparePorts(a.Ports, b.Ports) }),
		newCheck("new statefulset %s's %s (index %d) resources do not match the current ones",
			func(a, b v1.Container) bool { return !compareResources(&a.Resources, &b.Resources) }),
		newCheck("new statefulset %s's %s (index %d) environment does not match the current one",
			func(a, b v1.Container) bool { return !compareEnv(a.Env, b.Env) }),
		newCheck("new statefulset %s's %s (index %d) environment sources do not match the current one",
			func(a, b v1.Container) bool { return !reflect.DeepEqual(a.EnvFrom, b.EnvFrom) }),
		newCheck("new statefulset %s's %s (index %d) security context does not match the current one",
			func(a, b v1.Container) bool { return !reflect.DeepEqual(a.SecurityContext, b.SecurityContext) }),
		newCheck("new statefulset %s's %s (index %d) volume mounts do not match the current one",
			func(a, b v1.Container) bool { return !reflect.DeepEqual(a.VolumeMounts, b.VolumeMounts) }),
	}

	if !c.OpConfig.EnableLazySpiloUpgrade {
		checks = append(checks, newCheck("new statefulset %s's %s (index %d) image does not match the current one",
			func(a, b v1.Container) bool { return a.Image != b.Image }))
	}

	for index, containerA := range setA {
		containerB := setB[index]
		for _, check := range checks {
			if check.condition(containerA, containerB) {
				needsRollUpdate = true
				reasons = append(reasons, fmt.Sprintf(check.reason, description, containerA.Name, index))
			}
		}
	}

	return needsRollUpdate, reasons
}

func compareResources(a *v1.ResourceRequirements, b *v1.ResourceRequirements) bool {
	equal := true
	if a != nil {
		equal = compareResourcesAssumeFirstNotNil(a, b)
	}
	if equal && (b != nil) {
		equal = compareResourcesAssumeFirstNotNil(b, a)
	}

	return equal
}

func compareResourcesAssumeFirstNotNil(a *v1.ResourceRequirements, b *v1.ResourceRequirements) bool {
	if b == nil || (len(b.Requests) == 0) {
		return len(a.Requests) == 0
	}
	for k, v := range a.Requests {
		if (&v).Cmp(b.Requests[k]) != 0 {
			return false
		}
	}
	for k, v := range a.Limits {
		if (&v).Cmp(b.Limits[k]) != 0 {
			return false
		}
	}
	return true

}

func compareEnv(a, b []v1.EnvVar) bool {
	if len(a) != len(b) {
		return false
	}
	equal := true
	for _, enva := range a {
		hasmatch := false
		for _, envb := range b {
			if enva.Name == envb.Name {
				hasmatch = true
				if enva.Name == "SPILO_CONFIGURATION" {
					equal = compareSpiloConfiguration(enva.Value, envb.Value)
				} else {
					if enva.Value == "" && envb.Value == "" {
						equal = reflect.DeepEqual(enva.ValueFrom, envb.ValueFrom)
					} else {
						equal = (enva.Value == envb.Value)
					}
				}
				if !equal {
					return false
				}
			}
		}
		if !hasmatch {
			return false
		}
	}
	return true
}

func compareSpiloConfiguration(configa, configb string) bool {
	var (
		oa, ob spiloConfiguration
	)

	var err error
	err = json.Unmarshal([]byte(configa), &oa)
	if err != nil {
		return false
	}
	oa.Bootstrap.DCS = patroniDCS{}
	err = json.Unmarshal([]byte(configb), &ob)
	if err != nil {
		return false
	}
	ob.Bootstrap.DCS = patroniDCS{}
	return reflect.DeepEqual(oa, ob)
}

func areProtocolsEqual(a, b v1.Protocol) bool {
	return a == b ||
		(a == "" && b == v1.ProtocolTCP) ||
		(a == v1.ProtocolTCP && b == "")
}

func comparePorts(a, b []v1.ContainerPort) bool {
	if len(a) != len(b) {
		return false
	}

	areContainerPortsEqual := func(a, b v1.ContainerPort) bool {
		return a.Name == b.Name &&
			a.HostPort == b.HostPort &&
			areProtocolsEqual(a.Protocol, b.Protocol) &&
			a.HostIP == b.HostIP
	}

	findByPortValue := func(portSpecs []v1.ContainerPort, port int32) (v1.ContainerPort, bool) {
		for _, portSpec := range portSpecs {
			if portSpec.ContainerPort == port {
				return portSpec, true
			}
		}
		return v1.ContainerPort{}, false
	}

	for _, portA := range a {
		portB, found := findByPortValue(b, portA.ContainerPort)
		if !found {
			return false
		}
		if !areContainerPortsEqual(portA, portB) {
			return false
		}
	}

	return true
}

<<<<<<< HEAD
func (c *Cluster) enforceMinResourceLimits(spec *acidv1.PostgresSpec) error {

	var (
		isSmaller bool
		err       error
	)

	if spec.Resources == nil {
		return nil
	}

	// setting limits too low can cause unnecessary evictions / OOM kills
	minCPULimit := c.OpConfig.MinCPULimit
	minMemoryLimit := c.OpConfig.MinMemoryLimit

	cpuLimit := spec.Resources.ResourceLimits.CPU
	if cpuLimit != "" {
		isSmaller, err = util.IsSmallerQuantity(cpuLimit, minCPULimit)
		if err != nil {
			return fmt.Errorf("could not compare defined CPU limit %s with configured minimum value %s: %v", cpuLimit, minCPULimit, err)
		}
		if isSmaller {
			c.logger.Warningf("defined CPU limit %s is below required minimum %s and will be increased", cpuLimit, minCPULimit)
			c.eventRecorder.Eventf(c.GetReference(), v1.EventTypeWarning, "ResourceLimits", "defined CPU limit %s is below required minimum %s and will be set to it", cpuLimit, minCPULimit)
			spec.Resources.ResourceLimits.CPU = minCPULimit
		}
	}

	memoryLimit := spec.Resources.ResourceLimits.Memory
	if memoryLimit != "" {
		isSmaller, err = util.IsSmallerQuantity(memoryLimit, minMemoryLimit)
		if err != nil {
			return fmt.Errorf("could not compare defined memory limit %s with configured minimum value %s: %v", memoryLimit, minMemoryLimit, err)
		}
		if isSmaller {
			c.logger.Warningf("defined memory limit %s is below required minimum %s and will be increased", memoryLimit, minMemoryLimit)
			c.eventRecorder.Eventf(c.GetReference(), v1.EventTypeWarning, "ResourceLimits", "defined memory limit %s is below required minimum %s and will be set to it", memoryLimit, minMemoryLimit)
			spec.Resources.ResourceLimits.Memory = minMemoryLimit
		}
	}

	return nil
}

func (c *Cluster) compareAnnotations(old, new map[string]string) (bool, string) {
	reason := ""
	ignoredAnnotations := make(map[string]bool)
	for _, ignore := range c.OpConfig.IgnoredAnnotations {
		ignoredAnnotations[ignore] = true
	}

	for key := range old {
		if _, ok := ignoredAnnotations[key]; ok {
			continue
		}
		if _, ok := new[key]; !ok {
			reason += fmt.Sprintf(" Removed %q.", key)
		}
	}

	for key := range new {
		if _, ok := ignoredAnnotations[key]; ok {
			continue
		}
		v, ok := old[key]
		if !ok {
			reason += fmt.Sprintf(" Added %q with value %q.", key, new[key])
		} else if v != new[key] {
			reason += fmt.Sprintf(" %q changed from %q to %q.", key, v, new[key])
		}
	}

	return reason != "", reason

}

func (c *Cluster) compareServices(old, new *v1.Service) (bool, string) {
	if old.Spec.Type != new.Spec.Type {
		return false, fmt.Sprintf("new service's type %q does not match the current one %q",
			new.Spec.Type, old.Spec.Type)
	}

	oldSourceRanges := old.Spec.LoadBalancerSourceRanges
	newSourceRanges := new.Spec.LoadBalancerSourceRanges

	/* work around Kubernetes 1.6 serializing [] as nil. See https://github.com/kubernetes/kubernetes/issues/43203 */
	if (len(oldSourceRanges) != 0) || (len(newSourceRanges) != 0) {
		if !util.IsEqualIgnoreOrder(oldSourceRanges, newSourceRanges) {
			return false, "new service's LoadBalancerSourceRange does not match the current one"
		}
	}

	if changed, reason := c.compareAnnotations(old.Annotations, new.Annotations); changed {
		return !changed, "new service's annotations does not match the current one:" + reason
	}

	return true, ""
}

=======
>>>>>>> 36df1bc8
// Update changes Kubernetes objects according to the new specification. Unlike the sync case, the missing object
// (i.e. service) is treated as an error
// logical backup cron jobs are an exception: a user-initiated Update can enable a logical backup job
// for a cluster that had no such job before. In this case a missing job is not an error.
func (c *Cluster) Update(oldSpec, newSpec *acidv1.Postgresql) error {
	updateFailed := false
	syncStatefulSet := false

	c.mu.Lock()
	defer c.mu.Unlock()

	c.KubeClient.SetPostgresCRDStatus(c.clusterName(), acidv1.ClusterStatusUpdating)
	c.setSpec(newSpec)

	defer func() {
		if updateFailed {
			c.KubeClient.SetPostgresCRDStatus(c.clusterName(), acidv1.ClusterStatusUpdateFailed)
		} else {
			c.KubeClient.SetPostgresCRDStatus(c.clusterName(), acidv1.ClusterStatusRunning)
		}
	}()

	logNiceDiff(c.logger, oldSpec, newSpec)

	if IsBiggerPostgresVersion(oldSpec.Spec.PostgresqlParam.PgVersion, c.GetDesiredMajorVersion()) {
		c.logger.Infof("postgresql version increased (%s -> %s), depending on config manual upgrade needed",
			oldSpec.Spec.PostgresqlParam.PgVersion, newSpec.Spec.PostgresqlParam.PgVersion)
		syncStatefulSet = true
	} else {
		c.logger.Infof("postgresql major version unchanged or smaller, no changes needed")
		// sticking with old version, this will also advance GetDesiredVersion next time.
		newSpec.Spec.PostgresqlParam.PgVersion = oldSpec.Spec.PostgresqlParam.PgVersion
	}

	// Service
	if !reflect.DeepEqual(c.generateService(Master, &oldSpec.Spec), c.generateService(Master, &newSpec.Spec)) ||
		!reflect.DeepEqual(c.generateService(Replica, &oldSpec.Spec), c.generateService(Replica, &newSpec.Spec)) {
		if err := c.syncServices(); err != nil {
			c.logger.Errorf("could not sync services: %v", err)
			updateFailed = true
		}
	}

	// check if users need to be synced
	sameUsers := reflect.DeepEqual(oldSpec.Spec.Users, newSpec.Spec.Users) &&
		reflect.DeepEqual(oldSpec.Spec.PreparedDatabases, newSpec.Spec.PreparedDatabases)
	sameRotatedUsers := reflect.DeepEqual(oldSpec.Spec.UsersWithSecretRotation, newSpec.Spec.UsersWithSecretRotation) &&
		reflect.DeepEqual(oldSpec.Spec.UsersWithInPlaceSecretRotation, newSpec.Spec.UsersWithInPlaceSecretRotation)

	// connection pooler needs one system user created, which is done in
	// initUsers. Check if it needs to be called.
	needConnectionPooler := needMasterConnectionPoolerWorker(&newSpec.Spec) ||
		needReplicaConnectionPoolerWorker(&newSpec.Spec)

	if !sameUsers || !sameRotatedUsers || needConnectionPooler {
		c.logger.Debugf("initialize users")
		if err := c.initUsers(); err != nil {
			c.logger.Errorf("could not init users: %v", err)
			updateFailed = true
		}

		c.logger.Debugf("syncing secrets")

		//TODO: mind the secrets of the deleted/new users
		if err := c.syncSecrets(); err != nil {
			c.logger.Errorf("could not sync secrets: %v", err)
			updateFailed = true
		}
	}

	// Volume
	if c.OpConfig.StorageResizeMode != "off" {
		c.syncVolumes()
	} else {
		c.logger.Infof("Storage resize is disabled (storage_resize_mode is off). Skipping volume sync.")
	}

	// Statefulset
	func() {
		oldSs, err := c.generateStatefulSet(&oldSpec.Spec)
		if err != nil {
			c.logger.Errorf("could not generate old statefulset spec: %v", err)
			updateFailed = true
			return
		}

		newSs, err := c.generateStatefulSet(&newSpec.Spec)
		if err != nil {
			c.logger.Errorf("could not generate new statefulset spec: %v", err)
			updateFailed = true
			return
		}
		if syncStatefulSet || !reflect.DeepEqual(oldSs, newSs) {
			c.logger.Debugf("syncing statefulsets")
			syncStatefulSet = false
			// TODO: avoid generating the StatefulSet object twice by passing it to syncStatefulSet
			if err := c.syncStatefulSet(); err != nil {
				c.logger.Errorf("could not sync statefulsets: %v", err)
				updateFailed = true
			}
		}
	}()

	// pod disruption budget
	if oldSpec.Spec.NumberOfInstances != newSpec.Spec.NumberOfInstances {
		c.logger.Debug("syncing pod disruption budgets")
		if err := c.syncPodDisruptionBudget(true); err != nil {
			c.logger.Errorf("could not sync pod disruption budget: %v", err)
			updateFailed = true
		}
	}

	// logical backup job
	func() {

		// create if it did not exist
		if !oldSpec.Spec.EnableLogicalBackup && newSpec.Spec.EnableLogicalBackup {
			c.logger.Debugf("creating backup cron job")
			if err := c.createLogicalBackupJob(); err != nil {
				c.logger.Errorf("could not create a k8s cron job for logical backups: %v", err)
				updateFailed = true
				return
			}
		}

		// delete if no longer needed
		if oldSpec.Spec.EnableLogicalBackup && !newSpec.Spec.EnableLogicalBackup {
			c.logger.Debugf("deleting backup cron job")
			if err := c.deleteLogicalBackupJob(); err != nil {
				c.logger.Errorf("could not delete a k8s cron job for logical backups: %v", err)
				updateFailed = true
				return
			}

		}

		// apply schedule changes
		// this is the only parameter of logical backups a user can overwrite in the cluster manifest
		if (oldSpec.Spec.EnableLogicalBackup && newSpec.Spec.EnableLogicalBackup) &&
			(newSpec.Spec.LogicalBackupSchedule != oldSpec.Spec.LogicalBackupSchedule) {
			c.logger.Debugf("updating schedule of the backup cron job")
			if err := c.syncLogicalBackupJob(); err != nil {
				c.logger.Errorf("could not sync logical backup jobs: %v", err)
				updateFailed = true
			}
		}

	}()

	// Roles and Databases
	if !(c.databaseAccessDisabled() || c.getNumberOfInstances(&c.Spec) <= 0 || c.Spec.StandbyCluster != nil) {
		c.logger.Debugf("syncing roles")
		if err := c.syncRoles(); err != nil {
			c.logger.Errorf("could not sync roles: %v", err)
			updateFailed = true
		}
		if !reflect.DeepEqual(oldSpec.Spec.Databases, newSpec.Spec.Databases) ||
			!reflect.DeepEqual(oldSpec.Spec.PreparedDatabases, newSpec.Spec.PreparedDatabases) {
			c.logger.Infof("syncing databases")
			if err := c.syncDatabases(); err != nil {
				c.logger.Errorf("could not sync databases: %v", err)
				updateFailed = true
			}
		}
		if !reflect.DeepEqual(oldSpec.Spec.PreparedDatabases, newSpec.Spec.PreparedDatabases) {
			c.logger.Infof("syncing prepared databases")
			if err := c.syncPreparedDatabases(); err != nil {
				c.logger.Errorf("could not sync prepared databases: %v", err)
				updateFailed = true
			}
		}
	}

	// Sync connection pooler. Before actually doing sync reset lookup
	// installation flag, since manifest updates could add another db which we
	// need to process. In the future we may want to do this more careful and
	// check which databases we need to process, but even repeating the whole
	// installation process should be good enough.

	if _, err := c.syncConnectionPooler(oldSpec, newSpec, c.installLookupFunction); err != nil {
		c.logger.Errorf("could not sync connection pooler: %v", err)
		updateFailed = true
	}

	if len(c.Spec.Streams) > 0 {
		if err := c.syncStreams(); err != nil {
			c.logger.Errorf("could not sync streams: %v", err)
			updateFailed = true
		}
	}

	if !updateFailed {
		// Major version upgrade must only fire after success of earlier operations and should stay last
		if err := c.majorVersionUpgrade(); err != nil {
			c.logger.Errorf("major version upgrade failed: %v", err)
			updateFailed = true
		}
	}

	return nil
}

func syncResources(a, b *v1.ResourceRequirements) bool {
	for _, res := range []v1.ResourceName{
		v1.ResourceCPU,
		v1.ResourceMemory,
	} {
		if !a.Limits[res].Equal(b.Limits[res]) ||
			!a.Requests[res].Equal(b.Requests[res]) {
			return true
		}
	}

	return false
}

// Delete deletes the cluster and cleans up all objects associated with it (including statefulsets).
// The deletion order here is somewhat significant, because Patroni, when running with the Kubernetes
// DCS, reuses the master's endpoint to store the leader related metadata. If we remove the endpoint
// before the pods, it will be re-created by the current master pod and will remain, obstructing the
// creation of the new cluster with the same name. Therefore, the endpoints should be deleted last.
func (c *Cluster) Delete() {
	c.mu.Lock()
	defer c.mu.Unlock()
	c.eventRecorder.Event(c.GetReference(), v1.EventTypeNormal, "Delete", "Started deletion of new cluster resources")

	if err := c.deleteStreams(); err != nil {
		c.logger.Warningf("could not delete event streams: %v", err)
	}

	// delete the backup job before the stateful set of the cluster to prevent connections to non-existing pods
	// deleting the cron job also removes pods and batch jobs it created
	if err := c.deleteLogicalBackupJob(); err != nil {
		c.logger.Warningf("could not remove the logical backup k8s cron job; %v", err)
	}

	if err := c.deleteStatefulSet(); err != nil {
		c.logger.Warningf("could not delete statefulset: %v", err)
	}

	if err := c.deleteSecrets(); err != nil {
		c.logger.Warningf("could not delete secrets: %v", err)
	}

	if err := c.deletePodDisruptionBudget(); err != nil {
		c.logger.Warningf("could not delete pod disruption budget: %v", err)
	}

	for _, role := range []PostgresRole{Master, Replica} {

		if !c.patroniKubernetesUseConfigMaps() {
			if err := c.deleteEndpoint(role); err != nil {
				c.logger.Warningf("could not delete %s endpoint: %v", role, err)
			}
		}

		if err := c.deleteService(role); err != nil {
			c.logger.Warningf("could not delete %s service: %v", role, err)
		}
	}

	if err := c.deletePatroniClusterObjects(); err != nil {
		c.logger.Warningf("could not remove leftover patroni objects; %v", err)
	}

	// Delete connection pooler objects anyway, even if it's not mentioned in the
	// manifest, just to not keep orphaned components in case if something went
	// wrong
	for _, role := range [2]PostgresRole{Master, Replica} {
		if err := c.deleteConnectionPooler(role); err != nil {
			c.logger.Warningf("could not remove connection pooler: %v", err)
		}
	}

}

//NeedsRepair returns true if the cluster should be included in the repair scan (based on its in-memory status).
func (c *Cluster) NeedsRepair() (bool, acidv1.PostgresStatus) {
	c.specMu.RLock()
	defer c.specMu.RUnlock()
	return !c.Status.Success(), c.Status

}

// ReceivePodEvent is called back by the controller in order to add the cluster's pod event to the queue.
func (c *Cluster) ReceivePodEvent(event PodEvent) {
	if err := c.podEventsQueue.Add(event); err != nil {
		c.logger.Errorf("error when receiving pod events: %v", err)
	}
}

func (c *Cluster) processPodEvent(obj interface{}) error {
	event, ok := obj.(PodEvent)
	if !ok {
		return fmt.Errorf("could not cast to PodEvent")
	}

	c.podSubscribersMu.RLock()
	subscriber, ok := c.podSubscribers[spec.NamespacedName(event.PodName)]
	c.podSubscribersMu.RUnlock()
	if ok {
		subscriber <- event
	}

	return nil
}

// Run starts the pod event dispatching for the given cluster.
func (c *Cluster) Run(stopCh <-chan struct{}) {
	go c.processPodEventQueue(stopCh)
}

func (c *Cluster) processPodEventQueue(stopCh <-chan struct{}) {
	for {
		select {
		case <-stopCh:
			return
		default:
			if _, err := c.podEventsQueue.Pop(cache.PopProcessFunc(c.processPodEvent)); err != nil {
				c.logger.Errorf("error when processing pod event queue %v", err)
			}
		}
	}
}

func (c *Cluster) initSystemUsers() {
	// We don't actually use that to create users, delegating this
	// task to Patroni. Those definitions are only used to create
	// secrets, therefore, setting flags like SUPERUSER or REPLICATION
	// is not necessary here
	c.systemUsers[constants.SuperuserKeyName] = spec.PgUser{
		Origin:    spec.RoleOriginSystem,
		Name:      c.OpConfig.SuperUsername,
		Namespace: c.Namespace,
		Password:  util.RandomPassword(constants.PasswordLength),
	}
	c.systemUsers[constants.ReplicationUserKeyName] = spec.PgUser{
		Origin:    spec.RoleOriginSystem,
		Name:      c.OpConfig.ReplicationUsername,
		Namespace: c.Namespace,
		Flags:     []string{constants.RoleFlagLogin},
		Password:  util.RandomPassword(constants.PasswordLength),
	}

	// Connection pooler user is an exception, if requested it's going to be
	// created by operator as a normal pgUser
	if needConnectionPooler(&c.Spec) {
		connectionPoolerSpec := c.Spec.ConnectionPooler
		if connectionPoolerSpec == nil {
			connectionPoolerSpec = &acidv1.ConnectionPooler{}
		}

		// Using superuser as pooler user is not a good idea. First of all it's
		// not going to be synced correctly with the current implementation,
		// and second it's a bad practice.
		username := c.OpConfig.ConnectionPooler.User

		isSuperUser := connectionPoolerSpec.User == c.OpConfig.SuperUsername
		isProtectedUser := c.shouldAvoidProtectedOrSystemRole(
			connectionPoolerSpec.User, "connection pool role")

		if !isSuperUser && !isProtectedUser {
			username = util.Coalesce(
				connectionPoolerSpec.User,
				c.OpConfig.ConnectionPooler.User)
		}

		// connection pooler application should be able to login with this role
		connectionPoolerUser := spec.PgUser{
			Origin:    spec.RoleConnectionPooler,
			Name:      username,
			Namespace: c.Namespace,
			Flags:     []string{constants.RoleFlagLogin},
			Password:  util.RandomPassword(constants.PasswordLength),
		}

		if _, exists := c.pgUsers[username]; !exists {
			c.pgUsers[username] = connectionPoolerUser
		}

		if _, exists := c.systemUsers[constants.ConnectionPoolerUserKeyName]; !exists {
			c.systemUsers[constants.ConnectionPoolerUserKeyName] = connectionPoolerUser
		}
	}

	// replication users for event streams are another exception
	// the operator will create one replication user for all streams
	if len(c.Spec.Streams) > 0 {
		username := constants.EventStreamSourceSlotPrefix + constants.UserRoleNameSuffix
		streamUser := spec.PgUser{
			Origin:    spec.RoleConnectionPooler,
			Name:      username,
			Namespace: c.Namespace,
			Flags:     []string{constants.RoleFlagLogin, constants.RoleFlagReplication},
			Password:  util.RandomPassword(constants.PasswordLength),
		}

		if _, exists := c.pgUsers[username]; !exists {
			c.pgUsers[username] = streamUser
		}
	}
}

func (c *Cluster) initPreparedDatabaseRoles() error {

	if c.Spec.PreparedDatabases != nil && len(c.Spec.PreparedDatabases) == 0 { // TODO: add option to disable creating such a default DB
		c.Spec.PreparedDatabases = map[string]acidv1.PreparedDatabase{strings.Replace(c.Name, "-", "_", -1): {}}
	}

	// create maps with default roles/users as keys and their membership as values
	defaultRoles := map[string]string{
		constants.OwnerRoleNameSuffix:  "",
		constants.ReaderRoleNameSuffix: "",
		constants.WriterRoleNameSuffix: constants.ReaderRoleNameSuffix,
	}
	defaultUsers := map[string]string{
		constants.OwnerRoleNameSuffix + constants.UserRoleNameSuffix:  constants.OwnerRoleNameSuffix,
		constants.ReaderRoleNameSuffix + constants.UserRoleNameSuffix: constants.ReaderRoleNameSuffix,
		constants.WriterRoleNameSuffix + constants.UserRoleNameSuffix: constants.WriterRoleNameSuffix,
	}

	for preparedDbName, preparedDB := range c.Spec.PreparedDatabases {
		// get list of prepared schemas to set in search_path
		preparedSchemas := preparedDB.PreparedSchemas
		if len(preparedDB.PreparedSchemas) == 0 {
			preparedSchemas = map[string]acidv1.PreparedSchema{"data": {DefaultRoles: util.True()}}
		}

		var searchPath strings.Builder
		searchPath.WriteString(constants.DefaultSearchPath)
		for preparedSchemaName := range preparedSchemas {
			searchPath.WriteString(", " + preparedSchemaName)
		}

		// default roles per database
		if err := c.initDefaultRoles(defaultRoles, "admin", preparedDbName, searchPath.String(), preparedDB.SecretNamespace); err != nil {
			return fmt.Errorf("could not initialize default roles for database %s: %v", preparedDbName, err)
		}
		if preparedDB.DefaultUsers {
			if err := c.initDefaultRoles(defaultUsers, "admin", preparedDbName, searchPath.String(), preparedDB.SecretNamespace); err != nil {
				return fmt.Errorf("could not initialize default roles for database %s: %v", preparedDbName, err)
			}
		}

		// default roles per database schema
		for preparedSchemaName, preparedSchema := range preparedSchemas {
			if preparedSchema.DefaultRoles == nil || *preparedSchema.DefaultRoles {
				if err := c.initDefaultRoles(defaultRoles,
					preparedDbName+constants.OwnerRoleNameSuffix,
					preparedDbName+"_"+preparedSchemaName,
					constants.DefaultSearchPath+", "+preparedSchemaName, preparedDB.SecretNamespace); err != nil {
					return fmt.Errorf("could not initialize default roles for database schema %s: %v", preparedSchemaName, err)
				}
				if preparedSchema.DefaultUsers {
					if err := c.initDefaultRoles(defaultUsers,
						preparedDbName+constants.OwnerRoleNameSuffix,
						preparedDbName+"_"+preparedSchemaName,
						constants.DefaultSearchPath+", "+preparedSchemaName, preparedDB.SecretNamespace); err != nil {
						return fmt.Errorf("could not initialize default users for database schema %s: %v", preparedSchemaName, err)
					}
				}
			}
		}
	}
	return nil
}

func (c *Cluster) initDefaultRoles(defaultRoles map[string]string, admin, prefix, searchPath, secretNamespace string) error {

	for defaultRole, inherits := range defaultRoles {
		namespace := c.Namespace
		//if namespaced secrets are allowed
		if secretNamespace != "" {
			if c.Config.OpConfig.EnableCrossNamespaceSecret {
				namespace = secretNamespace
			} else {
				c.logger.Warn("secretNamespace ignored because enable_cross_namespace_secret set to false. Creating secrets in cluster namespace.")
			}
		}
		roleName := prefix + defaultRole

		flags := []string{constants.RoleFlagNoLogin}
		if defaultRole[len(defaultRole)-5:] == constants.UserRoleNameSuffix {
			flags = []string{constants.RoleFlagLogin}
		}

		memberOf := make([]string, 0)
		if inherits != "" {
			memberOf = append(memberOf, prefix+inherits)
		}

		adminRole := ""
		isOwner := false
		if strings.Contains(defaultRole, constants.OwnerRoleNameSuffix) {
			adminRole = admin
			isOwner = true
		} else {
			adminRole = prefix + constants.OwnerRoleNameSuffix
		}

		newRole := spec.PgUser{
			Origin:     spec.RoleOriginBootstrap,
			Name:       roleName,
			Namespace:  namespace,
			Password:   util.RandomPassword(constants.PasswordLength),
			Flags:      flags,
			MemberOf:   memberOf,
			Parameters: map[string]string{"search_path": searchPath},
			AdminRole:  adminRole,
			IsDbOwner:  isOwner,
		}
		if currentRole, present := c.pgUsers[roleName]; present {
			c.pgUsers[roleName] = c.resolveNameConflict(&currentRole, &newRole)
		} else {
			c.pgUsers[roleName] = newRole
		}
	}
	return nil
}

func (c *Cluster) initRobotUsers() error {
	for username, userFlags := range c.Spec.Users {
		if !isValidUsername(username) {
			return fmt.Errorf("invalid username: %q", username)
		}

		if c.shouldAvoidProtectedOrSystemRole(username, "manifest robot role") {
			continue
		}
		namespace := c.Namespace

		// check if role is specified as database owner
		isOwner := false
		for _, owner := range c.Spec.Databases {
			if username == owner {
				isOwner = true
			}
		}

		//if namespaced secrets are allowed
		if c.Config.OpConfig.EnableCrossNamespaceSecret {
			if strings.Contains(username, ".") {
				splits := strings.Split(username, ".")
				namespace = splits[0]
				c.logger.Warningf("enable_cross_namespace_secret is set. Database role name contains the respective namespace i.e. %s is the created user", username)
			}
		}

		flags, err := normalizeUserFlags(userFlags)
		if err != nil {
			return fmt.Errorf("invalid flags for user %q: %v", username, err)
		}
		adminRole := ""
		if c.OpConfig.EnableAdminRoleForUsers {
			adminRole = c.OpConfig.TeamAdminRole
		}
		newRole := spec.PgUser{
			Origin:    spec.RoleOriginManifest,
			Name:      username,
			Namespace: namespace,
			Password:  util.RandomPassword(constants.PasswordLength),
			Flags:     flags,
			AdminRole: adminRole,
			IsDbOwner: isOwner,
		}
		if currentRole, present := c.pgUsers[username]; present {
			c.pgUsers[username] = c.resolveNameConflict(&currentRole, &newRole)
		} else {
			c.pgUsers[username] = newRole
		}
	}
	return nil
}

func (c *Cluster) initAdditionalOwnerRoles() {
	for _, additionalOwner := range c.OpConfig.AdditionalOwnerRoles {
		// fetch all database owners the additional should become a member of
		memberOf := make([]string, 0)
		for username, pgUser := range c.pgUsers {
			if pgUser.IsDbOwner {
				memberOf = append(memberOf, username)
			}
		}

		if len(memberOf) > 1 {
			namespace := c.Namespace
			additionalOwnerPgUser := spec.PgUser{
				Origin:    spec.RoleOriginSpilo,
				MemberOf:  memberOf,
				Name:      additionalOwner,
				Namespace: namespace,
			}
			if currentRole, present := c.pgUsers[additionalOwner]; present {
				c.pgUsers[additionalOwner] = c.resolveNameConflict(&currentRole, &additionalOwnerPgUser)
			} else {
				c.pgUsers[additionalOwner] = additionalOwnerPgUser
			}
		}
	}
}

func (c *Cluster) initTeamMembers(teamID string, isPostgresSuperuserTeam bool) error {
	teamMembers, err := c.getTeamMembers(teamID)

	if err != nil {
		return fmt.Errorf("could not get list of team members for team %q: %v", teamID, err)
	}

	for _, username := range teamMembers {
		flags := []string{constants.RoleFlagLogin}
		memberOf := []string{c.OpConfig.PamRoleName}

		if c.shouldAvoidProtectedOrSystemRole(username, "API role") {
			continue
		}
		if (c.OpConfig.EnableTeamSuperuser && teamID == c.Spec.TeamID) || isPostgresSuperuserTeam {
			flags = append(flags, constants.RoleFlagSuperuser)
		} else {
			if c.OpConfig.TeamAdminRole != "" {
				memberOf = append(memberOf, c.OpConfig.TeamAdminRole)
			}
		}

		newRole := spec.PgUser{
			Origin:     spec.RoleOriginTeamsAPI,
			Name:       username,
			Flags:      flags,
			MemberOf:   memberOf,
			Parameters: c.OpConfig.TeamAPIRoleConfiguration,
		}

		if currentRole, present := c.pgUsers[username]; present {
			c.pgUsers[username] = c.resolveNameConflict(&currentRole, &newRole)
		} else {
			c.pgUsers[username] = newRole
		}
	}

	return nil
}

func (c *Cluster) initHumanUsers() error {

	var clusterIsOwnedBySuperuserTeam bool
	superuserTeams := []string{}

	if c.OpConfig.EnablePostgresTeamCRD && c.OpConfig.EnablePostgresTeamCRDSuperusers && c.Config.PgTeamMap != nil {
		superuserTeams = c.Config.PgTeamMap.GetAdditionalSuperuserTeams(c.Spec.TeamID, true)
	}

	for _, postgresSuperuserTeam := range c.OpConfig.PostgresSuperuserTeams {
		if !(util.SliceContains(superuserTeams, postgresSuperuserTeam)) {
			superuserTeams = append(superuserTeams, postgresSuperuserTeam)
		}
	}

	for _, superuserTeam := range superuserTeams {
		err := c.initTeamMembers(superuserTeam, true)
		if err != nil {
			return fmt.Errorf("cannot initialize members for team %q of Postgres superusers: %v", superuserTeam, err)
		}
		if superuserTeam == c.Spec.TeamID {
			clusterIsOwnedBySuperuserTeam = true
		}
	}

	if c.OpConfig.EnablePostgresTeamCRD && c.Config.PgTeamMap != nil {
		additionalTeams := c.Config.PgTeamMap.GetAdditionalTeams(c.Spec.TeamID, true)
		for _, additionalTeam := range additionalTeams {
			if !(util.SliceContains(superuserTeams, additionalTeam)) {
				err := c.initTeamMembers(additionalTeam, false)
				if err != nil {
					return fmt.Errorf("cannot initialize members for additional team %q for cluster owned by %q: %v", additionalTeam, c.Spec.TeamID, err)
				}
			}
		}
	}

	if clusterIsOwnedBySuperuserTeam {
		c.logger.Infof("Team %q owning the cluster is also a team of superusers. Created superuser roles for its members instead of admin roles.", c.Spec.TeamID)
		return nil
	}

	err := c.initTeamMembers(c.Spec.TeamID, false)
	if err != nil {
		return fmt.Errorf("cannot initialize members for team %q who owns the Postgres cluster: %v", c.Spec.TeamID, err)
	}

	return nil
}

func (c *Cluster) initInfrastructureRoles() error {
	// add infrastructure roles from the operator's definition
	for username, newRole := range c.InfrastructureRoles {
		if !isValidUsername(username) {
			return fmt.Errorf("invalid username: '%v'", username)
		}
		if c.shouldAvoidProtectedOrSystemRole(username, "infrastructure role") {
			continue
		}
		flags, err := normalizeUserFlags(newRole.Flags)
		if err != nil {
			return fmt.Errorf("invalid flags for user '%v': %v", username, err)
		}
		newRole.Flags = flags
		newRole.Namespace = c.Namespace

		if currentRole, present := c.pgUsers[username]; present {
			c.pgUsers[username] = c.resolveNameConflict(&currentRole, &newRole)
		} else {
			c.pgUsers[username] = newRole
		}
	}
	return nil
}

// resolves naming conflicts between existing and new roles by choosing either of them.
func (c *Cluster) resolveNameConflict(currentRole, newRole *spec.PgUser) spec.PgUser {
	var result spec.PgUser
	if newRole.Origin >= currentRole.Origin {
		result = *newRole
	} else {
		result = *currentRole
	}
	c.logger.Debugf("resolved a conflict of role %q between %s and %s to %s",
		newRole.Name, newRole.Origin, currentRole.Origin, result.Origin)
	return result
}

func (c *Cluster) shouldAvoidProtectedOrSystemRole(username, purpose string) bool {
	if c.isProtectedUsername(username) {
		c.logger.Warnf("cannot initialize a new %s with the name of the protected user %q", purpose, username)
		return true
	}
	if c.isSystemUsername(username) {
		c.logger.Warnf("cannot initialize a new %s with the name of the system user %q", purpose, username)
		return true
	}
	return false
}

// GetCurrentProcess provides name of the last process of the cluster
func (c *Cluster) GetCurrentProcess() Process {
	c.processMu.RLock()
	defer c.processMu.RUnlock()

	return c.currentProcess
}

// GetStatus provides status of the cluster
func (c *Cluster) GetStatus() *ClusterStatus {
	return &ClusterStatus{
		Cluster: c.Spec.ClusterName,
		Team:    c.Spec.TeamID,
		Status:  c.Status,
		Spec:    c.Spec,

		MasterService:       c.GetServiceMaster(),
		ReplicaService:      c.GetServiceReplica(),
		MasterEndpoint:      c.GetEndpointMaster(),
		ReplicaEndpoint:     c.GetEndpointReplica(),
		StatefulSet:         c.GetStatefulSet(),
		PodDisruptionBudget: c.GetPodDisruptionBudget(),
		CurrentProcess:      c.GetCurrentProcess(),

		Error: fmt.Errorf("error: %s", c.Error),
	}
}

// Switchover does a switchover (via Patroni) to a candidate pod
func (c *Cluster) Switchover(curMaster *v1.Pod, candidate spec.NamespacedName) error {

	var err error
	c.logger.Debugf("switching over from %q to %q", curMaster.Name, candidate)
	c.eventRecorder.Eventf(c.GetReference(), v1.EventTypeNormal, "Switchover", "Switching over from %q to %q", curMaster.Name, candidate)

	var wg sync.WaitGroup

	podLabelErr := make(chan error)
	stopCh := make(chan struct{})

	wg.Add(1)

	go func() {
		defer wg.Done()
		ch := c.registerPodSubscriber(candidate)
		defer c.unregisterPodSubscriber(candidate)

		role := Master

		select {
		case <-stopCh:
		case podLabelErr <- func() (err2 error) {
			_, err2 = c.waitForPodLabel(ch, stopCh, &role)
			return
		}():
		}
	}()

	if err = c.patroni.Switchover(curMaster, candidate.Name); err == nil {
		c.logger.Debugf("successfully switched over from %q to %q", curMaster.Name, candidate)
		c.eventRecorder.Eventf(c.GetReference(), v1.EventTypeNormal, "Switchover", "Successfully switched over from %q to %q", curMaster.Name, candidate)
		if err = <-podLabelErr; err != nil {
			err = fmt.Errorf("could not get master pod label: %v", err)
		}
	} else {
		err = fmt.Errorf("could not switch over from %q to %q: %v", curMaster.Name, candidate, err)
		c.eventRecorder.Eventf(c.GetReference(), v1.EventTypeNormal, "Switchover", "Switchover from %q to %q FAILED: %v", curMaster.Name, candidate, err)
	}

	// signal the role label waiting goroutine to close the shop and go home
	close(stopCh)
	// wait until the goroutine terminates, since unregisterPodSubscriber
	// must be called before the outer return; otherwise we risk subscribing to the same pod twice.
	wg.Wait()
	// close the label waiting channel no sooner than the waiting goroutine terminates.
	close(podLabelErr)

	return err
}

// Lock locks the cluster
func (c *Cluster) Lock() {
	c.mu.Lock()
}

// Unlock unlocks the cluster
func (c *Cluster) Unlock() {
	c.mu.Unlock()
}

type simpleActionWithResult func() error

type clusterObjectGet func(name string) (spec.NamespacedName, error)

type clusterObjectDelete func(name string) error

func (c *Cluster) deletePatroniClusterObjects() error {
	// TODO: figure out how to remove leftover patroni objects in other cases
	var actionsList []simpleActionWithResult

	if !c.patroniUsesKubernetes() {
		c.logger.Infof("not cleaning up Etcd Patroni objects on cluster delete")
	}

	if !c.patroniKubernetesUseConfigMaps() {
		actionsList = append(actionsList, c.deletePatroniClusterEndpoints)
	}
	actionsList = append(actionsList, c.deletePatroniClusterServices, c.deletePatroniClusterConfigMaps)

	c.logger.Debugf("removing leftover Patroni objects (endpoints / services and configmaps)")
	for _, deleter := range actionsList {
		if err := deleter(); err != nil {
			return err
		}
	}
	return nil
}

func (c *Cluster) deleteClusterObject(
	get clusterObjectGet,
	del clusterObjectDelete,
	objType string) error {
	for _, suffix := range patroniObjectSuffixes {
		name := fmt.Sprintf("%s-%s", c.Name, suffix)

		if namespacedName, err := get(name); err == nil {
			c.logger.Debugf("deleting Patroni cluster object %q with name %q",
				objType, namespacedName)

			if err = del(name); err != nil {
				return fmt.Errorf("could not delete Patroni cluster object %q with name %q: %v",
					objType, namespacedName, err)
			}

		} else if !k8sutil.ResourceNotFound(err) {
			return fmt.Errorf("could not fetch Patroni Endpoint %q: %v",
				namespacedName, err)
		}
	}
	return nil
}

func (c *Cluster) deletePatroniClusterServices() error {
	get := func(name string) (spec.NamespacedName, error) {
		svc, err := c.KubeClient.Services(c.Namespace).Get(context.TODO(), name, metav1.GetOptions{})
		return util.NameFromMeta(svc.ObjectMeta), err
	}

	deleteServiceFn := func(name string) error {
		return c.KubeClient.Services(c.Namespace).Delete(context.TODO(), name, c.deleteOptions)
	}

	return c.deleteClusterObject(get, deleteServiceFn, "service")
}

func (c *Cluster) deletePatroniClusterEndpoints() error {
	get := func(name string) (spec.NamespacedName, error) {
		ep, err := c.KubeClient.Endpoints(c.Namespace).Get(context.TODO(), name, metav1.GetOptions{})
		return util.NameFromMeta(ep.ObjectMeta), err
	}

	deleteEndpointFn := func(name string) error {
		return c.KubeClient.Endpoints(c.Namespace).Delete(context.TODO(), name, c.deleteOptions)
	}

	return c.deleteClusterObject(get, deleteEndpointFn, "endpoint")
}

func (c *Cluster) deletePatroniClusterConfigMaps() error {
	get := func(name string) (spec.NamespacedName, error) {
		cm, err := c.KubeClient.ConfigMaps(c.Namespace).Get(context.TODO(), name, metav1.GetOptions{})
		return util.NameFromMeta(cm.ObjectMeta), err
	}

	deleteConfigMapFn := func(name string) error {
		return c.KubeClient.ConfigMaps(c.Namespace).Delete(context.TODO(), name, c.deleteOptions)
	}

	return c.deleteClusterObject(get, deleteConfigMapFn, "configmap")
}<|MERGE_RESOLUTION|>--- conflicted
+++ resolved
@@ -674,51 +674,6 @@
 	return true
 }
 
-<<<<<<< HEAD
-func (c *Cluster) enforceMinResourceLimits(spec *acidv1.PostgresSpec) error {
-
-	var (
-		isSmaller bool
-		err       error
-	)
-
-	if spec.Resources == nil {
-		return nil
-	}
-
-	// setting limits too low can cause unnecessary evictions / OOM kills
-	minCPULimit := c.OpConfig.MinCPULimit
-	minMemoryLimit := c.OpConfig.MinMemoryLimit
-
-	cpuLimit := spec.Resources.ResourceLimits.CPU
-	if cpuLimit != "" {
-		isSmaller, err = util.IsSmallerQuantity(cpuLimit, minCPULimit)
-		if err != nil {
-			return fmt.Errorf("could not compare defined CPU limit %s with configured minimum value %s: %v", cpuLimit, minCPULimit, err)
-		}
-		if isSmaller {
-			c.logger.Warningf("defined CPU limit %s is below required minimum %s and will be increased", cpuLimit, minCPULimit)
-			c.eventRecorder.Eventf(c.GetReference(), v1.EventTypeWarning, "ResourceLimits", "defined CPU limit %s is below required minimum %s and will be set to it", cpuLimit, minCPULimit)
-			spec.Resources.ResourceLimits.CPU = minCPULimit
-		}
-	}
-
-	memoryLimit := spec.Resources.ResourceLimits.Memory
-	if memoryLimit != "" {
-		isSmaller, err = util.IsSmallerQuantity(memoryLimit, minMemoryLimit)
-		if err != nil {
-			return fmt.Errorf("could not compare defined memory limit %s with configured minimum value %s: %v", memoryLimit, minMemoryLimit, err)
-		}
-		if isSmaller {
-			c.logger.Warningf("defined memory limit %s is below required minimum %s and will be increased", memoryLimit, minMemoryLimit)
-			c.eventRecorder.Eventf(c.GetReference(), v1.EventTypeWarning, "ResourceLimits", "defined memory limit %s is below required minimum %s and will be set to it", memoryLimit, minMemoryLimit)
-			spec.Resources.ResourceLimits.Memory = minMemoryLimit
-		}
-	}
-
-	return nil
-}
-
 func (c *Cluster) compareAnnotations(old, new map[string]string) (bool, string) {
 	reason := ""
 	ignoredAnnotations := make(map[string]bool)
@@ -774,8 +729,6 @@
 	return true, ""
 }
 
-=======
->>>>>>> 36df1bc8
 // Update changes Kubernetes objects according to the new specification. Unlike the sync case, the missing object
 // (i.e. service) is treated as an error
 // logical backup cron jobs are an exception: a user-initiated Update can enable a logical backup job
