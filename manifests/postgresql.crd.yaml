--- conflicted
+++ resolved
@@ -4,7 +4,6 @@
   name: postgresqls.acid.zalan.do
 spec:
   group: acid.zalan.do
-  scope: Namespaced
   names:
     kind: postgresql
     listKind: postgresqlList
@@ -12,7 +11,7 @@
     singular: postgresql
     shortNames:
     - pg
-<<<<<<< HEAD
+  scope: Namespaced
   versions:
   - name: v1
     served: true
@@ -57,6 +56,7 @@
         required:
           - kind
           - apiVersion
+          - metadata
           - spec
         properties:
           kind:
@@ -67,6 +67,14 @@
             type: string
             enum:
               - acid.zalan.do/v1
+          metadata:
+            type: object
+            required:
+              - name
+            properties:
+              name:
+                type: string
+                maxLength: 53
           spec:
             type: object
             required:
@@ -104,80 +112,6 @@
                   type: string
                   pattern: '^(\d|[1-9]\d|1\d\d|2[0-4]\d|25[0-5])\.(\d|[1-9]\d|1\d\d|2[0-4]\d|25[0-5])\.(\d|[1-9]\d|1\d\d|2[0-4]\d|25[0-5])\.(\d|[1-9]\d|1\d\d|2[0-4]\d|25[0-5])\/(\d|[1-2]\d|3[0-2])$'
               clone:
-=======
-  additionalPrinterColumns:
-  - name: Team
-    type: string
-    description: Team responsible for Postgres CLuster
-    JSONPath: .spec.teamId
-  - name: Version
-    type: string
-    description: PostgreSQL version
-    JSONPath: .spec.postgresql.version
-  - name: Pods
-    type: integer
-    description: Number of Pods per Postgres cluster
-    JSONPath: .spec.numberOfInstances
-  - name: Volume
-    type: string
-    description: Size of the bound volume
-    JSONPath: .spec.volume.size
-  - name: CPU-Request
-    type: string
-    description: Requested CPU for Postgres containers
-    JSONPath: .spec.resources.requests.cpu
-  - name: Memory-Request
-    type: string
-    description: Requested memory for Postgres containers
-    JSONPath: .spec.resources.requests.memory
-  - name: Age
-    type: date
-    JSONPath: .metadata.creationTimestamp
-  - name: Status
-    type: string
-    description: Current sync status of postgresql resource
-    JSONPath: .status.PostgresClusterStatus
-  scope: Namespaced
-  subresources:
-    status: {}
-  version: v1
-  validation:
-    openAPIV3Schema:
-      type: object
-      required:
-        - kind
-        - apiVersion
-        - metadata
-        - spec
-      properties:
-        kind:
-          type: string
-          enum:
-            - postgresql
-        apiVersion:
-          type: string
-          enum:
-            - acid.zalan.do/v1
-        metadata:
-          type: object
-          required:
-            - name
-          properties:
-            name:
-              type: string
-              maxLength: 53
-        spec:
-          type: object
-          required:
-            - numberOfInstances
-            - teamId
-            - postgresql
-            - volume
-          properties:
-            additionalVolumes:
-              type: array
-              items:
->>>>>>> 9a11e85d
                 type: object
                 required:
                   - cluster
