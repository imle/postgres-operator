apiVersion: v1
kind: ServiceAccount
metadata:
  name: postgres-operator
  namespace: default

---
apiVersion: rbac.authorization.k8s.io/v1
kind: ClusterRole
metadata:
  name: postgres-operator
rules:
# all verbs allowed for custom operator resources
- apiGroups:
  - acid.zalan.do
  resources:
  - postgresqls
  - postgresqls/status
  - operatorconfigurations
  verbs:
  - create
  - delete
  - deletecollection
  - get
  - list
  - patch
  - update
  - watch
# to create or get/update CRDs when starting up
- apiGroups:
  - apiextensions.k8s.io
  resources:
  - customresourcedefinitions
  verbs:
  - create
  - get
  - patch
  - update
# to read configuration from ConfigMaps
- apiGroups:
  - ""
  resources:
  - configmaps
  verbs:
  - get
# to manage endpoints which are also used by Patroni
- apiGroups:
  - ""
  resources:
  - endpoints
  verbs:
  - create
  - delete
  - deletecollection
  - get
  - list
  - patch
  - update
  - watch
# to CRUD secrets for database access
- apiGroups:
  - ""
  resources:
  - secrets
  verbs:
  - create
  - update
  - delete
  - get
# to check nodes for node readiness label
- apiGroups:
  - ""
  resources:
  - nodes
  verbs:
  - get
  - list
  - watch
# to read or delete existing PVCs. Creation via StatefulSet
- apiGroups:
  - ""
  resources:
  - persistentvolumeclaims
  verbs:
  - delete
  - get
  - list
 # to read existing PVs. Creation should be done via dynamic provisioning
- apiGroups:
  - ""
  resources:
  - persistentvolumes
  verbs:
  - get
  - list
  - update  # only for resizing AWS volumes
# to watch Spilo pods and do rolling updates. Creation via StatefulSet
- apiGroups:
  - ""
  resources:
  - pods
  verbs:
  - delete
  - get
  - list
<<<<<<< HEAD
=======
  - watch
  - update
>>>>>>> aea9e9bd
  - patch
  - update
  - watch
# to resize the filesystem in Spilo pods when increasing volume size
- apiGroups:
  - ""
  resources:
  - pods/exec
  verbs:
  - create
# to CRUD services to point to Postgres cluster instances
- apiGroups:
  - ""
  resources:
  - services
  verbs:
  - create
  - delete
  - get
  - patch
  - update
# to CRUD the StatefulSet which controls the Postgres cluster instances
- apiGroups:
  - apps
  resources:
  - statefulsets
  verbs:
  - create
  - delete
  - get
  - list
  - patch
# to CRUD cron jobs for logical backups
- apiGroups:
  - batch
  resources:
  - cronjobs
  verbs:
  - create
  - delete
  - get
  - list
  - patch
  - update
# to get namespaces operator resources can run in
- apiGroups:
  - ""
  resources:
  - namespaces
  verbs:
  - get
# to define PDBs. Update happens via delete/create
- apiGroups:
  - policy
  resources:
  - poddisruptionbudgets
  verbs:
  - create
  - delete
  - get
# to create ServiceAccounts in each namespace the operator watches
- apiGroups:
  - ""
  resources:
  - serviceaccounts
  verbs:
  - get
  - create
<<<<<<< HEAD
# to create roles and role bindings to the pod service account
=======
# to create role bindings to the postgres-pod service account
>>>>>>> aea9e9bd
- apiGroups:
  - rbac.authorization.k8s.io
  resources:
  - rolebindings
  - roles
  verbs:
  - get
  - create
<<<<<<< HEAD
# needed to grant to namespaced roles when pods run in privileged mode
=======
# to grant privilege to run privileged pods
>>>>>>> aea9e9bd
- apiGroups:
  - extensions
  resources:
  - podsecuritypolicies
  resourceNames:
  - privileged
  verbs:
  - use

---
apiVersion: rbac.authorization.k8s.io/v1
kind: ClusterRoleBinding
metadata:
  name: postgres-operator
roleRef:
  apiGroup: rbac.authorization.k8s.io
  kind: ClusterRole
  name: postgres-operator
subjects:
- kind: ServiceAccount
  name: postgres-operator
<<<<<<< HEAD
  namespace: default
=======
  namespace: default

---
apiVersion: rbac.authorization.k8s.io/v1
kind: ClusterRole
metadata:
  name: postgres-pod
rules:
# Patroni needs to watch and manage endpoints
- apiGroups:
  - ""
  resources:
  - endpoints
  verbs:
  - create
  - delete
  - deletecollection
  - get
  - list
  - patch
  - update
  - watch
# Patroni needs to watch pods
- apiGroups:
  - ""
  resources:
  - pods
  verbs:
  - get
  - list
  - patch
  - update
  - watch
# to let Patroni create a headless service
- apiGroups:
  - ""
  resources:
  - services
  verbs:
  - create
# to run privileged pods
- apiGroups:
  - extensions
  resources:
  - podsecuritypolicies
  resourceNames:
  - privileged
  verbs:
  - use
>>>>>>> aea9e9bd
<|MERGE_RESOLUTION|>--- conflicted
+++ resolved
@@ -103,11 +103,6 @@
   - delete
   - get
   - list
-<<<<<<< HEAD
-=======
-  - watch
-  - update
->>>>>>> aea9e9bd
   - patch
   - update
   - watch
@@ -176,11 +171,7 @@
   verbs:
   - get
   - create
-<<<<<<< HEAD
 # to create roles and role bindings to the pod service account
-=======
-# to create role bindings to the postgres-pod service account
->>>>>>> aea9e9bd
 - apiGroups:
   - rbac.authorization.k8s.io
   resources:
@@ -189,11 +180,7 @@
   verbs:
   - get
   - create
-<<<<<<< HEAD
-# needed to grant to namespaced roles when pods run in privileged mode
-=======
 # to grant privilege to run privileged pods
->>>>>>> aea9e9bd
 - apiGroups:
   - extensions
   resources:
@@ -215,56 +202,4 @@
 subjects:
 - kind: ServiceAccount
   name: postgres-operator
-<<<<<<< HEAD
-  namespace: default
-=======
-  namespace: default
-
----
-apiVersion: rbac.authorization.k8s.io/v1
-kind: ClusterRole
-metadata:
-  name: postgres-pod
-rules:
-# Patroni needs to watch and manage endpoints
-- apiGroups:
-  - ""
-  resources:
-  - endpoints
-  verbs:
-  - create
-  - delete
-  - deletecollection
-  - get
-  - list
-  - patch
-  - update
-  - watch
-# Patroni needs to watch pods
-- apiGroups:
-  - ""
-  resources:
-  - pods
-  verbs:
-  - get
-  - list
-  - patch
-  - update
-  - watch
-# to let Patroni create a headless service
-- apiGroups:
-  - ""
-  resources:
-  - services
-  verbs:
-  - create
-# to run privileged pods
-- apiGroups:
-  - extensions
-  resources:
-  - podsecuritypolicies
-  resourceNames:
-  - privileged
-  verbs:
-  - use
->>>>>>> aea9e9bd
+  namespace: default