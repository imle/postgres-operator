apiVersion: "acid.zalan.do/v1"
kind: postgresql
metadata:
  name: acid-test-cluster
#  labels:
#    application: test-app
#    environment: demo
#  annotations:
#    "acid.zalan.do/controller": "second-operator"
#    "delete-date": "2020-08-31"  # can only be deleted on that day if "delete-date "key is configured
#    "delete-clustername": "acid-test-cluster"  # can only be deleted when name matches if "delete-clustername" key is configured
spec:
  dockerImage: registry.opensource.zalan.do/acid/spilo-14:2.1-p3
  teamId: "acid"
  numberOfInstances: 2
  users:  # Application/Robot users
    zalando:
    - superuser
    - createdb
    foo_user: []
<<<<<<< HEAD
#    flyway: []
=======
#    flyway: [] 
>>>>>>> 8b404fd0
#  usersWithSecretRotation:
#  - foo_user
#  usersWithInPlaceSecretRotation:
#  - flyway
#  - bar_owner_user
  enableMasterLoadBalancer: false
  enableReplicaLoadBalancer: false
  enableConnectionPooler: false # enable/disable connection pooler deployment
  enableReplicaConnectionPooler: false # set to enable connectionPooler for replica service
  allowedSourceRanges:  # load balancers' source ranges for both master and replica services
  - 127.0.0.1/32
  databases:
    foo: zalando
  preparedDatabases:
    bar:
      defaultUsers: true
      extensions:
        pg_partman: public
        pgcrypto: public
      schemas:
        data: {}
        history:
          defaultRoles: true
          defaultUsers: false
  postgresql:
    version: "14"
    parameters:  # Expert section
      shared_buffers: "32MB"
      max_connections: "10"
      log_statement: "all"
  volume:
    size: 1Gi
#    storageClass: my-sc
#    iops: 1000  # for EBS gp3
#    throughput: 250  # in MB/s for EBS gp3
#    selector:
#      matchExpressions:
#        - { key: flavour, operator: In, values: [ "banana", "chocolate" ] }
#      matchLabels:
#        environment: dev
#        service: postgres
  additionalVolumes:
    - name: empty
      mountPath: /opt/empty
      targetContainers:
        - all
      volumeSource:
        emptyDir: {}
#    - name: data
#      mountPath: /home/postgres/pgdata/partitions
#      targetContainers:
#        - postgres
#      volumeSource:
#        PersistentVolumeClaim:
#          claimName: pvc-postgresql-data-partitions
#          readyOnly: false
#    - name: conf
#      mountPath: /etc/telegraf
#      subPath: telegraf.conf
#      targetContainers:
#        - telegraf-sidecar
#      volumeSource:
#        configMap:
#          name: my-config-map

  enableShmVolume: true
#  spiloRunAsUser: 101
#  spiloRunAsGroup: 103
#  spiloFSGroup: 103
#  podAnnotations:
#    annotation.key: value
#  serviceAnnotations:
#    annotation.key: value
#  podPriorityClassName: "spilo-pod-priority"
#  tolerations:
#  - key: postgres
#    operator: Exists
#    effect: NoSchedule
  resources:
    requests:
      cpu: 10m
      memory: 100Mi
    limits:
      cpu: 500m
      memory: 500Mi
  patroni:
    initdb:
      encoding: "UTF8"
      locale: "en_US.UTF-8"
      data-checksums: "true"
#    pg_hba:
#      - hostssl all all 0.0.0.0/0 md5
#      - host    all all 0.0.0.0/0 md5
#    slots:
#      permanent_physical_1:
#        type: physical
#      permanent_logical_1:
#        type: logical
#        database: foo
#        plugin: pgoutput
    ttl: 30
    loop_wait: &loop_wait 10
    retry_timeout: 10
    synchronous_mode: false
    synchronous_mode_strict: false
    synchronous_node_count: 1
    maximum_lag_on_failover: 33554432

# restore a Postgres DB with point-in-time-recovery
# with a non-empty timestamp, clone from an S3 bucket using the latest backup before the timestamp
# with an empty/absent timestamp, clone from an existing alive cluster using pg_basebackup
#  clone:
#    uid: "efd12e58-5786-11e8-b5a7-06148230260c"
#    cluster: "acid-batman"
#    timestamp: "2017-12-19T12:40:33+01:00"  # timezone required (offset relative to UTC, see RFC 3339 section 5.6)
#    s3_wal_path: "s3://custom/path/to/bucket"

# run periodic backups with k8s cron jobs
#  enableLogicalBackup: true
#  logicalBackupSchedule: "30 00 * * *"

#  maintenanceWindows:
#  - 01:00-06:00  #UTC
#  - Sat:00:00-04:00

# overwrite custom properties for connection pooler deployments
#  connectionPooler:
#    numberOfInstances: 2
#    mode: "transaction"
#    schema: "pooler"
#    user: "pooler"
#    resources:
#      requests:
#        cpu: 300m
#        memory: 100Mi
#      limits:
#        cpu: "1"
#        memory: 100Mi

  initContainers:
  - name: date
    image: busybox
    command: [ "/bin/date" ]
#  sidecars:
#   - name: "telegraf-sidecar"
#     image: "telegraf:latest"
#     ports:
#     - name: metrics
#       containerPort: 8094
#       protocol: TCP
#     resources:
#       limits:
#         cpu: 500m
#         memory: 500Mi
#       requests:
#         cpu: 100m
#         memory: 100Mi
#     env:
#       - name: "USEFUL_VAR"
#         value: "perhaps-true"

# Custom TLS certificate. Disabled unless tls.secretName has a value.
  tls:
    secretName: ""  # should correspond to a Kubernetes Secret resource to load
    certificateFile: "tls.crt"
    privateKeyFile: "tls.key"
    caFile: ""  # optionally configure Postgres with a CA certificate
    caSecretName: "" # optionally the ca.crt can come from this secret instead.
# file names can be also defined with absolute path, and will no longer be relative
# to the "/tls/" path where the secret is being mounted by default, and "/tlsca/"
# where the caSecret is mounted by default.
# When TLS is enabled, also set spiloFSGroup parameter above to the relevant value.
# if unknown, set it to 103 which is the usual value in the default spilo images.
# In Openshift, there is no need to set spiloFSGroup/spilo_fsgroup.

# Add node affinity support by allowing postgres pods to schedule only on nodes that
# have label: "postgres-operator:enabled" set.
#  nodeAffinity:
#    requiredDuringSchedulingIgnoredDuringExecution:
#      nodeSelectorTerms:
#        - matchExpressions:
#            - key: postgres-operator
#              operator: In
#              values:
#                - enabled

# Enables change data capture streams for defined database tables
#  streams:
#  - applicationId: test-app
#    database: foo
#    tables:
#      data.state_pending_outbox:
#        eventType: test-app.status-pending
#      data.state_approved_outbox:
#        eventType: test-app.status-approved
#      data.orders_outbox:
#        eventType: test-app.order-completed
#        idColumn: o_id
#        payloadColumn: o_payload
#    # Optional. Filter ignores events before a certain txnId and lsn. Can be used to skip bad events
#    filter:
#      data.orders_outbox: "[?(@.source.txId > 500 && @.source.lsn > 123456)]"
#    batchSize: 1000<|MERGE_RESOLUTION|>--- conflicted
+++ resolved
@@ -18,11 +18,7 @@
     - superuser
     - createdb
     foo_user: []
-<<<<<<< HEAD
 #    flyway: []
-=======
-#    flyway: [] 
->>>>>>> 8b404fd0
 #  usersWithSecretRotation:
 #  - foo_user
 #  usersWithInPlaceSecretRotation:
