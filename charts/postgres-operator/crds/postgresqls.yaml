apiVersion: apiextensions.k8s.io/v1
kind: CustomResourceDefinition
metadata:
  name: postgresqls.acid.zalan.do
  labels:
    app.kubernetes.io/name: postgres-operator
  annotations:
    "helm.sh/hook": crd-install
spec:
  group: acid.zalan.do
  scope: Namespaced
  names:
    kind: postgresql
    listKind: postgresqlList
    plural: postgresqls
    singular: postgresql
    shortNames:
    - pg
<<<<<<< HEAD
  versions:
  - name: v1
    served: true
    storage: true
    subresources:
      status: {}
    additionalPrinterColumns:
    - name: Team
      type: string
      description: Team responsible for Postgres CLuster
      JSONPath: .spec.teamId
    - name: Version
      type: string
      description: PostgreSQL version
      JSONPath: .spec.postgresql.version
    - name: Pods
      type: integer
      description: Number of Pods per Postgres cluster
      JSONPath: .spec.numberOfInstances
    - name: Volume
      type: string
      description: Size of the bound volume
      JSONPath: .spec.volume.size
    - name: CPU-Request
      type: string
      description: Requested CPU for Postgres containers
      JSONPath: .spec.resources.requests.cpu
    - name: Memory-Request
      type: string
      description: Requested memory for Postgres containers
      JSONPath: .spec.resources.requests.memory
    - name: Age
      type: date
      JSONPath: .metadata.creationTimestamp
    - name: Status
      type: string
      description: Current sync status of postgresql resource
      JSONPath: .status.PostgresClusterStatus
    schema:
      openAPIV3Schema:
        type: object
        required:
          - kind
          - apiVersion
          - spec
        properties:
          kind:
            type: string
            enum:
              - postgresql
          apiVersion:
            type: string
            enum:
              - acid.zalan.do/v1
          spec:
            type: object
            required:
              - numberOfInstances
              - teamId
              - postgresql
              - volume
            properties:
              additionalVolumes:
                type: array
                items:
                  type: object
                  required:
                    - name
                    - mountPath
                    - volumeSource
                  properties:
                    name:
                      type: string
                    mountPath:
                      type: string
                    targetContainers:
                      type: array
                      nullable: true
                      items:
                        type: string
                    volumeSource:
                      type: object
                    subPath:
                      type: string
              allowedSourceRanges:
                type: array
                nullable: true
                items:
                  type: string
                  pattern: '^(\d|[1-9]\d|1\d\d|2[0-4]\d|25[0-5])\.(\d|[1-9]\d|1\d\d|2[0-4]\d|25[0-5])\.(\d|[1-9]\d|1\d\d|2[0-4]\d|25[0-5])\.(\d|[1-9]\d|1\d\d|2[0-4]\d|25[0-5])\/(\d|[1-2]\d|3[0-2])$'
              clone:
=======
  additionalPrinterColumns:
  - name: Team
    type: string
    description: Team responsible for Postgres CLuster
    JSONPath: .spec.teamId
  - name: Version
    type: string
    description: PostgreSQL version
    JSONPath: .spec.postgresql.version
  - name: Pods
    type: integer
    description: Number of Pods per Postgres cluster
    JSONPath: .spec.numberOfInstances
  - name: Volume
    type: string
    description: Size of the bound volume
    JSONPath: .spec.volume.size
  - name: CPU-Request
    type: string
    description: Requested CPU for Postgres containers
    JSONPath: .spec.resources.requests.cpu
  - name: Memory-Request
    type: string
    description: Requested memory for Postgres containers
    JSONPath: .spec.resources.requests.memory
  - name: Age
    type: date
    JSONPath: .metadata.creationTimestamp
  - name: Status
    type: string
    description: Current sync status of postgresql resource
    JSONPath: .status.PostgresClusterStatus
  scope: Namespaced
  subresources:
    status: {}
  version: v1
  validation:
    openAPIV3Schema:
      type: object
      required:
        - kind
        - apiVersion
        - metadata
        - spec
      properties:
        kind:
          type: string
          enum:
            - postgresql
        apiVersion:
          type: string
          enum:
            - acid.zalan.do/v1
        metadata:
          type: object
          required:
            - name
          properties:
            name:
              type: string
              maxLength: 53
        spec:
          type: object
          required:
            - numberOfInstances
            - teamId
            - postgresql
            - volume
          properties:
            additionalVolumes:
              type: array
              items:
>>>>>>> 9a11e85d
                type: object
                required:
                  - cluster
                properties:
                  cluster:
                    type: string
                  s3_endpoint:
                    type: string
                  s3_access_key_id:
                    type: string
                  s3_secret_access_key:
                    type: string
                  s3_force_path_style:
                    type: boolean
                  s3_wal_path:
                    type: string
                  timestamp:
                    type: string
                    pattern: '^([0-9]+)-(0[1-9]|1[012])-(0[1-9]|[12][0-9]|3[01])[Tt]([01][0-9]|2[0-3]):([0-5][0-9]):([0-5][0-9]|60)(\.[0-9]+)?(([Zz])|([+-]([01][0-9]|2[0-3]):[0-5][0-9]))$'
                    # The regexp matches the date-time format (RFC 3339 Section 5.6) that specifies a timezone as an offset relative to UTC
                    # Example: 1996-12-19T16:39:57-08:00
                    # Note: this field requires a timezone
                  uid:
                    format: uuid
                    type: string
              connectionPooler:
                type: object
                properties:
                  dockerImage:
                    type: string
                  maxDBConnections:
                    type: integer
                  mode:
                    type: string
                    enum:
                      - "session"
                      - "transaction"
                  numberOfInstances:
                    type: integer
                    minimum: 2
                  resources:
                    type: object
                    required:
                      - requests
                      - limits
                    properties:
                      limits:
                        type: object
                        required:
                          - cpu
                          - memory
                        properties:
                          cpu:
                            type: string
                            pattern: '^(\d+m|\d+(\.\d{1,3})?)$'
                          memory:
                            type: string
                            pattern: '^(\d+(e\d+)?|\d+(\.\d+)?(e\d+)?[EPTGMK]i?)$'
                      requests:
                        type: object
                        required:
                          - cpu
                          - memory
                        properties:
                          cpu:
                            type: string
                            pattern: '^(\d+m|\d+(\.\d{1,3})?)$'
                          memory:
                            type: string
                            pattern: '^(\d+(e\d+)?|\d+(\.\d+)?(e\d+)?[EPTGMK]i?)$'
                  schema:
                    type: string
                  user:
                    type: string
              databases:
                type: object
                additionalProperties:
                  type: string
                # Note: usernames specified here as database owners must be declared in the users key of the spec key.
              dockerImage:
                type: string
              enableConnectionPooler:
                type: boolean
              enableLogicalBackup:
                type: boolean
              enableMasterLoadBalancer:
                type: boolean
              enableReplicaLoadBalancer:
                type: boolean
              enableShmVolume:
                type: boolean
              init_containers:  # deprecated
                type: array
                nullable: true
                items:
                  type: object
                  required:
                    - cluster
                  properties:
                    cluster:
                      type: string
                    s3_endpoint:
                      type: string
                    s3_access_key_id:
                      type: string
                    s3_secret_access_key:
                      type: string
                    s3_force_path_style:
                      type: string
                    s3_wal_path:
                      type: string
                    timestamp:
                      type: string
                      pattern: '^([0-9]+)-(0[1-9]|1[012])-(0[1-9]|[12][0-9]|3[01])[Tt]([01][0-9]|2[0-3]):([0-5][0-9]):([0-5][0-9]|60)(\.[0-9]+)?(([Zz])|([+-]([01][0-9]|2[0-3]):[0-5][0-9]))$'
                      # The regexp matches the date-time format (RFC 3339 Section 5.6) that specifies a timezone as an offset relative to UTC
                      # Example: 1996-12-19T16:39:57-08:00
                      # Note: this field requires a timezone
                    uid:
                      format: uuid
                      type: string
                databases:
                  type: object
                  additionalProperties:
                    type: string
                  # Note: usernames specified here as database owners must be declared in the users key of the spec key.
                dockerImage:
                  type: string
                enableLogicalBackup:
                  type: boolean
                enableMasterLoadBalancer:
                  type: boolean
                enableReplicaLoadBalancer:
                  type: boolean
                enableShmVolume:
                  type: boolean
                init_containers:  # deprecated
                  type: array
                  nullable: true
                  items:
                    type: object
                    additionalProperties: true
                initContainers:
                  type: array
                  nullable: true
                  items:
                    type: object
                    additionalProperties: true
                logicalBackupSchedule:
                  type: string
                  pattern: '^(\d+|\*)(/\d+)?(\s+(\d+|\*)(/\d+)?){4}$'
                maintenanceWindows:
                  type: array
                  items:
                    type: string
                    pattern: '^\ *((Mon|Tue|Wed|Thu|Fri|Sat|Sun):(2[0-3]|[01]?\d):([0-5]?\d)|(2[0-3]|[01]?\d):([0-5]?\d))-((Mon|Tue|Wed|Thu|Fri|Sat|Sun):(2[0-3]|[01]?\d):([0-5]?\d)|(2[0-3]|[01]?\d):([0-5]?\d))\ *$'
                numberOfInstances:
                  type: integer
                  minimum: 0
                patroni:
                  type: object
                  properties:
                    initdb:
                      type: object
                      additionalProperties:
                        type: string
                  ttl:
                    type: integer
                  loop_wait:
                    type: integer
                  retry_timeout:
                    type: integer
                  maximum_lag_on_failover:
                    type: integer
                  synchronous_mode:
                    type: boolean
                  synchronous_mode_strict:
                    type: boolean
              podAnnotations:
                type: object
                additionalProperties:
                  type: string
              pod_priority_class_name:  # deprecated
                type: string
              podPriorityClassName:
                type: string
              postgresql:
                type: object
                required:
                  - version
                properties:
                  version:
                    type: string
                pod_priority_class_name:  # deprecated
                  type: string
                podPriorityClassName:
                  type: string
                postgresql:
                  type: object
                  required:
                    - version
                  properties:
                    version:
                      type: string
                      enum:
                        - "9.3"
                        - "9.4"
                        - "9.5"
                        - "9.6"
                        - "10"
                        - "11"
                        - "12"
                    parameters:
                      type: object
                      additionalProperties:
                        type: string
                replicaLoadBalancer:  # deprecated
                  type: boolean
                resources:
                  type: object
                  required:
                    - requests
                    - limits
                  properties:
                    limits:
                      type: object
                      required:
                        - cpu
                        - memory
                      properties:
                        cpu:
                          type: string
                          # Decimal natural followed by m, or decimal natural followed by
                          # dot followed by up to three decimal digits.
                          #
                          # This is because the Kubernetes CPU resource has millis as the
                          # maximum precision.  The actual values are checked in code
                          # because the regular expression would be huge and horrible and
                          # not very helpful in validation error messages; this one checks
                          # only the format of the given number.
                          #
                          # https://kubernetes.io/docs/concepts/configuration/manage-compute-resources-container/#meaning-of-cpu
                          pattern: '^(\d+m|\d+\.\d{1,3})$'
                          # Note: the value specified here must not be zero or be lower
                          # than the corresponding request.
                        memory:
                          type: string
                          # You can express memory as a plain integer or as a fixed-point
                          # integer using one of these suffixes: E, P, T, G, M, k. You can
                          # also use the power-of-two equivalents: Ei, Pi, Ti, Gi, Mi, Ki
                          #
                          # https://kubernetes.io/docs/concepts/configuration/manage-compute-resources-container/#meaning-of-memory
                          pattern: '^(\d+(e\d+)?|\d+(\.\d+)?(e\d+)?[EPTGMK]i?)$'
                          # Note: the value specified here must not be zero or be lower
                          # than the corresponding request.
                    requests:
                      type: object
                      required:
                        - cpu
                        - memory
                      properties:
                        cpu:
                          type: string
                          # Decimal natural followed by m, or decimal natural followed by
                          # dot followed by up to three decimal digits.
                          #
                          # This is because the Kubernetes CPU resource has millis as the
                          # maximum precision.  The actual values are checked in code
                          # because the regular expression would be huge and horrible and
                          # not very helpful in validation error messages; this one checks
                          # only the format of the given number.
                          #
                          # https://kubernetes.io/docs/concepts/configuration/manage-compute-resources-container/#meaning-of-cpu
                          pattern: '^(\d+m|\d+\.\d{1,3})$'
                          # Note: the value specified here must not be zero or be higher
                          # than the corresponding limit.
                        memory:
                          type: string
                          # You can express memory as a plain integer or as a fixed-point
                          # integer using one of these suffixes: E, P, T, G, M, k. You can
                          # also use the power-of-two equivalents: Ei, Pi, Ti, Gi, Mi, Ki
                          #
                          # https://kubernetes.io/docs/concepts/configuration/manage-compute-resources-container/#meaning-of-memory
                          pattern: '^(\d+(e\d+)?|\d+(\.\d+)?(e\d+)?[EPTGMK]i?)$'
                          # Note: the value specified here must not be zero or be higher
                          # than the corresponding limit.
                sidecars:
                  type: array
                  nullable: true
                  items:
                    type: object
                    additionalProperties: true
                spiloFSGroup:
                  type: integer
                standby:
                  type: object
                  required:
                    - s3_wal_path
                  properties:
                    s3_wal_path:
                      type: string
              preparedDatabases:
                type: object
                additionalProperties:
                  type: object
                  properties:
                    defaultUsers:
                      type: boolean
                    extensions:
                      type: object
                      additionalProperties:
                        type: string
                    schemas:
                      type: object
                      additionalProperties:
                        type: object
                        properties:
                          defaultUsers:
                            type: boolean
                          defaultRoles:
                            type: boolean
              replicaLoadBalancer:  # deprecated
                type: boolean
              resources:
                type: object
                required:
                  - requests
                  - limits
                properties:
                  limits:
                    type: object
                    required:
                      - key
                      - operator
                      - effect
                    properties:
                      key:
                        type: string
                        # Decimal natural followed by m, or decimal natural followed by
                        # dot followed by up to three decimal digits.
                        #
                        # This is because the Kubernetes CPU resource has millis as the
                        # maximum precision.  The actual values are checked in code
                        # because the regular expression would be huge and horrible and
                        # not very helpful in validation error messages; this one checks
                        # only the format of the given number.
                        #
                        # https://kubernetes.io/docs/concepts/configuration/manage-compute-resources-container/#meaning-of-cpu
                        pattern: '^(\d+m|\d+(\.\d{1,3})?)$'
                        # Note: the value specified here must not be zero or be lower
                        # than the corresponding request.
                      memory:
                        type: string
                        enum:
                          - Equal
                          - Exists
                      value:
                        type: string
                        # Decimal natural followed by m, or decimal natural followed by
                        # dot followed by up to three decimal digits.
                        #
                        # This is because the Kubernetes CPU resource has millis as the
                        # maximum precision.  The actual values are checked in code
                        # because the regular expression would be huge and horrible and
                        # not very helpful in validation error messages; this one checks
                        # only the format of the given number.
                        #
                        # https://kubernetes.io/docs/concepts/configuration/manage-compute-resources-container/#meaning-of-cpu
                        pattern: '^(\d+m|\d+(\.\d{1,3})?)$'
                        # Note: the value specified here must not be zero or be higher
                        # than the corresponding limit.
                      memory:
                        type: string
                        # You can express memory as a plain integer or as a fixed-point
                        # integer using one of these suffixes: E, P, T, G, M, k. You can
                        # also use the power-of-two equivalents: Ei, Pi, Ti, Gi, Mi, Ki
                        #
                        # https://kubernetes.io/docs/concepts/configuration/manage-compute-resources-container/#meaning-of-memory
                        pattern: '^(\d+(e\d+)?|\d+(\.\d+)?(e\d+)?[EPTGMK]i?)$'
                        # Note: the value specified here must not be zero or be higher
                        # than the corresponding limit.
              serviceAnnotations:
                type: object
                additionalProperties:
                  type: string
              sidecars:
                type: array
                nullable: true
                items:
                  type: object
                  additionalProperties: true
              spiloRunAsUser:
                type: integer
              spiloRunAsGroup:
                type: integer
              spiloFSGroup:
                type: integer
              standby:
                type: object
                required:
                  - s3_wal_path
                properties:
                  s3_wal_path:
                    type: string
              teamId:
                type: string
              tls:
                type: object
                required:
                  - secretName
                properties:
                  secretName:
                    type: string
                  certificateFile:
                    type: string
                  privateKeyFile:
                    type: string
                  caFile:
                    type: string
                  caSecretName:
                    type: string
              tolerations:
                type: array
                items:
                  type: object
                  required:
                    - size
                  properties:
                    size:
                      type: string
                      pattern: '^(\d+(e\d+)?|\d+(\.\d+)?(e\d+)?[EPTGMK]i?)$'
                      # Note: the value specified here must not be zero.
                    storageClass:
                      type: string
                    subPath:
                      type: string
                      enum:
                        - NoExecute
                        - NoSchedule
                        - PreferNoSchedule
                    tolerationSeconds:
                      type: integer
              useLoadBalancer:  # deprecated
                type: boolean
              users:
                type: object
                additionalProperties:
                  type: array
                  nullable: true
                  description: "Role flags specified here must not contradict each other"
                  items:
                    type: string
                    enum:
                    - bypassrls
                    - BYPASSRLS
                    - nobypassrls
                    - NOBYPASSRLS
                    - createdb
                    - CREATEDB
                    - nocreatedb
                    - NOCREATEDB
                    - createrole
                    - CREATEROLE
                    - nocreaterole
                    - NOCREATEROLE
                    - inherit
                    - INHERIT
                    - noinherit
                    - NOINHERIT
                    - login
                    - LOGIN
                    - nologin
                    - NOLOGIN
                    - replication
                    - REPLICATION
                    - noreplication
                    - NOREPLICATION
                    - superuser
                    - SUPERUSER
                    - nosuperuser
                    - NOSUPERUSER
              volume:
                type: object
                required:
                  - size
                properties:
                  size:
                    type: string
                    pattern: '^(\d+(e\d+)?|\d+(\.\d+)?(e\d+)?[EPTGMK]i?)$'
                    # Note: the value specified here must not be zero.
                  storageClass:
                    type: string
                  subPath:
                    type: string
          status:
            type: object
            additionalProperties:
              type: string<|MERGE_RESOLUTION|>--- conflicted
+++ resolved
@@ -8,7 +8,6 @@
     "helm.sh/hook": crd-install
 spec:
   group: acid.zalan.do
-  scope: Namespaced
   names:
     kind: postgresql
     listKind: postgresqlList
@@ -16,7 +15,7 @@
     singular: postgresql
     shortNames:
     - pg
-<<<<<<< HEAD
+  scope: Namespaced
   versions:
   - name: v1
     served: true
@@ -108,80 +107,6 @@
                   type: string
                   pattern: '^(\d|[1-9]\d|1\d\d|2[0-4]\d|25[0-5])\.(\d|[1-9]\d|1\d\d|2[0-4]\d|25[0-5])\.(\d|[1-9]\d|1\d\d|2[0-4]\d|25[0-5])\.(\d|[1-9]\d|1\d\d|2[0-4]\d|25[0-5])\/(\d|[1-2]\d|3[0-2])$'
               clone:
-=======
-  additionalPrinterColumns:
-  - name: Team
-    type: string
-    description: Team responsible for Postgres CLuster
-    JSONPath: .spec.teamId
-  - name: Version
-    type: string
-    description: PostgreSQL version
-    JSONPath: .spec.postgresql.version
-  - name: Pods
-    type: integer
-    description: Number of Pods per Postgres cluster
-    JSONPath: .spec.numberOfInstances
-  - name: Volume
-    type: string
-    description: Size of the bound volume
-    JSONPath: .spec.volume.size
-  - name: CPU-Request
-    type: string
-    description: Requested CPU for Postgres containers
-    JSONPath: .spec.resources.requests.cpu
-  - name: Memory-Request
-    type: string
-    description: Requested memory for Postgres containers
-    JSONPath: .spec.resources.requests.memory
-  - name: Age
-    type: date
-    JSONPath: .metadata.creationTimestamp
-  - name: Status
-    type: string
-    description: Current sync status of postgresql resource
-    JSONPath: .status.PostgresClusterStatus
-  scope: Namespaced
-  subresources:
-    status: {}
-  version: v1
-  validation:
-    openAPIV3Schema:
-      type: object
-      required:
-        - kind
-        - apiVersion
-        - metadata
-        - spec
-      properties:
-        kind:
-          type: string
-          enum:
-            - postgresql
-        apiVersion:
-          type: string
-          enum:
-            - acid.zalan.do/v1
-        metadata:
-          type: object
-          required:
-            - name
-          properties:
-            name:
-              type: string
-              maxLength: 53
-        spec:
-          type: object
-          required:
-            - numberOfInstances
-            - teamId
-            - postgresql
-            - volume
-          properties:
-            additionalVolumes:
-              type: array
-              items:
->>>>>>> 9a11e85d
                 type: object
                 required:
                   - cluster
