apiVersion: apiextensions.k8s.io/v1
kind: CustomResourceDefinition
metadata:
  name: postgresqls.acid.zalan.do
  labels:
    app.kubernetes.io/name: postgres-operator
spec:
  group: acid.zalan.do
  names:
    kind: postgresql
    listKind: postgresqlList
    plural: postgresqls
    singular: postgresql
    shortNames:
    - pg
    categories:
    - all
  scope: Namespaced
  versions:
  - name: v1
    served: true
    storage: true
    subresources:
      status: {}
    additionalPrinterColumns:
    - name: Team
      type: string
      description: Team responsible for Postgres cluster
      jsonPath: .spec.teamId
    - name: Version
      type: string
      description: PostgreSQL version
      jsonPath: .spec.postgresql.version
    - name: Pods
      type: integer
      description: Number of Pods per Postgres cluster
      jsonPath: .spec.numberOfInstances
    - name: Volume
      type: string
      description: Size of the bound volume
      jsonPath: .spec.volume.size
    - name: CPU-Request
      type: string
      description: Requested CPU for Postgres containers
      jsonPath: .spec.resources.requests.cpu
    - name: Memory-Request
      type: string
      description: Requested memory for Postgres containers
      jsonPath: .spec.resources.requests.memory
    - name: Age
      type: date
      jsonPath: .metadata.creationTimestamp
    - name: Status
      type: string
      description: Current sync status of postgresql resource
      jsonPath: .status.PostgresClusterStatus
    schema:
      openAPIV3Schema:
        type: object
        required:
          - kind
          - apiVersion
          - spec
        properties:
          kind:
            type: string
            enum:
              - postgresql
          apiVersion:
            type: string
            enum:
              - acid.zalan.do/v1
          spec:
            type: object
            required:
              - numberOfInstances
              - teamId
              - postgresql
              - volume
            properties:
              additionalVolumes:
                type: array
                items:
                  type: object
                  required:
                    - name
                    - mountPath
                    - volumeSource
                  properties:
                    name:
                      type: string
                    mountPath:
                      type: string
                    targetContainers:
                      type: array
                      nullable: true
                      items:
                        type: string
                    volumeSource:
                      type: object
                      x-kubernetes-preserve-unknown-fields: true
                    subPath:
                      type: string
              allowedSourceRanges:
                type: array
                nullable: true
                items:
                  type: string
                  pattern: '^(\d|[1-9]\d|1\d\d|2[0-4]\d|25[0-5])\.(\d|[1-9]\d|1\d\d|2[0-4]\d|25[0-5])\.(\d|[1-9]\d|1\d\d|2[0-4]\d|25[0-5])\.(\d|[1-9]\d|1\d\d|2[0-4]\d|25[0-5])\/(\d|[1-2]\d|3[0-2])$'
              clone:
                type: object
                required:
                  - cluster
                properties:
                  cluster:
                    type: string
                  s3_endpoint:
                    type: string
                  s3_access_key_id:
                    type: string
                  s3_secret_access_key:
                    type: string
                  s3_force_path_style:
                    type: boolean
                  s3_wal_path:
                    type: string
                  timestamp:
                    type: string
                    pattern: '^([0-9]+)-(0[1-9]|1[012])-(0[1-9]|[12][0-9]|3[01])[Tt]([01][0-9]|2[0-3]):([0-5][0-9]):([0-5][0-9]|60)(\.[0-9]+)?(([+-]([01][0-9]|2[0-3]):[0-5][0-9]))$'
                    # The regexp matches the date-time format (RFC 3339 Section 5.6) that specifies a timezone as an offset relative to UTC
                    # Example: 1996-12-19T16:39:57-08:00
                    # Note: this field requires a timezone
                  uid:
                    format: uuid
                    type: string
              connectionPooler:
                type: object
                properties:
                  dockerImage:
                    type: string
                  maxDBConnections:
                    type: integer
                  mode:
                    type: string
                    enum:
                      - "session"
                      - "transaction"
                  numberOfInstances:
                    type: integer
                    minimum: 2
                  resources:
                    type: object
                    required:
                      - requests
                      - limits
                    properties:
                      limits:
                        type: object
                        required:
                          - cpu
                          - memory
                        properties:
                          cpu:
                            type: string
                            pattern: '^(\d+m|\d+(\.\d{1,3})?)$'
                          memory:
                            type: string
                            pattern: '^(\d+(e\d+)?|\d+(\.\d+)?(e\d+)?[EPTGMK]i?)$'
                      requests:
                        type: object
                        required:
                          - cpu
                          - memory
                        properties:
                          cpu:
                            type: string
                            pattern: '^(\d+m|\d+(\.\d{1,3})?)$'
                          memory:
                            type: string
                            pattern: '^(\d+(e\d+)?|\d+(\.\d+)?(e\d+)?[EPTGMK]i?)$'
                  schema:
                    type: string
                  user:
                    type: string
              databases:
                type: object
                additionalProperties:
                  type: string
                # Note: usernames specified here as database owners must be declared in the users key of the spec key.
              dockerImage:
                type: string
              enableConnectionPooler:
                type: boolean
              enableReplicaConnectionPooler:
                type: boolean
              enableLogicalBackup:
                type: boolean
              enableMasterLoadBalancer:
                type: boolean
              enableReplicaLoadBalancer:
                type: boolean
              enableShmVolume:
                type: boolean
              init_containers:  # deprecated
                type: array
                nullable: true
                items:
                  type: object
                  x-kubernetes-preserve-unknown-fields: true
              initContainers:
                type: array
                nullable: true
                items:
                  type: object
                  x-kubernetes-preserve-unknown-fields: true
              logicalBackupSchedule:
                type: string
                pattern: '^(\d+|\*)(/\d+)?(\s+(\d+|\*)(/\d+)?){4}$'
              maintenanceWindows:
                type: array
                items:
                  type: string
                  pattern: '^\ *((Mon|Tue|Wed|Thu|Fri|Sat|Sun):(2[0-3]|[01]?\d):([0-5]?\d)|(2[0-3]|[01]?\d):([0-5]?\d))-((Mon|Tue|Wed|Thu|Fri|Sat|Sun):(2[0-3]|[01]?\d):([0-5]?\d)|(2[0-3]|[01]?\d):([0-5]?\d))\ *$'
              nodeAffinity:
                type: object
                properties:
                  preferredDuringSchedulingIgnoredDuringExecution:
                    type: array
                    items:
                      type: object
                      required:
                      - weight
                      - preference
                      properties:
                        preference:
                          type: object
                          properties:
                            matchExpressions:
                              type: array
                              items:
                                type: object
                                required:
                                - key
                                - operator
                                properties:
                                  key:
                                    type: string
                                  operator:
                                    type: string
                                  values:
                                    type: array
                                    items:
                                      type: string
                            matchFields:
                              type: array
                              items:
                                type: object
                                required:
                                - key
                                - operator
                                properties:
                                  key:
                                    type: string
                                  operator:
                                    type: string
                                  values:
                                    type: array
                                    items:
                                      type: string
                        weight:
                          format: int32
                          type: integer
                  requiredDuringSchedulingIgnoredDuringExecution:
                    type: object
                    required:
                    - nodeSelectorTerms
                    properties:
                      nodeSelectorTerms:
                        type: array
                        items:
                          type: object
                          properties:
                            matchExpressions:
                              type: array
                              items:
                                type: object
                                required:
                                - key
                                - operator
                                properties:
                                  key:
                                    type: string
                                  operator:
                                    type: string
                                  values:
                                    type: array
                                    items:
                                      type: string
                            matchFields:
                              type: array
                              items:
                                type: object
                                required:
                                - key
                                - operator
                                properties:
                                  key:
                                    type: string
                                  operator:
                                    type: string
                                  values:
                                    type: array
                                    items:
                                      type: string
              numberOfInstances:
                type: integer
                minimum: 0
              patroni:
                type: object
                properties:
                  initdb:
                    type: object
                    additionalProperties:
                      type: string
                  loop_wait:
                    type: integer
                  maximum_lag_on_failover:
                    type: integer
                  pg_hba:
                    type: array
                    items:
                      type: string
                  retry_timeout:
                    type: integer
                  slots:
                    type: object
                    additionalProperties:
                      type: object
                      additionalProperties:
                        type: string
                  synchronous_mode:
                    type: boolean
                  synchronous_mode_strict:
                    type: boolean
                  ttl:
                    type: integer
              podAnnotations:
                type: object
                additionalProperties:
                  type: string
              pod_priority_class_name:  # deprecated
                type: string
              podPriorityClassName:
                type: string
              postgresql:
                type: object
                required:
                  - version
                properties:
                  version:
                    type: string
                    enum:
                      - "9.5"
                      - "9.6"
                      - "10"
                      - "11"
                      - "12"
                      - "13"
                      - "14"
                  parameters:
                    type: object
                    additionalProperties:
                      type: string
              preparedDatabases:
                type: object
                additionalProperties:
                  type: object
                  properties:
                    defaultUsers:
                      type: boolean
                    extensions:
                      type: object
                      additionalProperties:
                        type: string
                    schemas:
                      type: object
                      additionalProperties:
                        type: object
                        properties:
                          defaultUsers:
                            type: boolean
                          defaultRoles:
                            type: boolean
                    secretNamespace:
                      type: string
              replicaLoadBalancer:  # deprecated
                type: boolean
              resources:
                type: object
                required:
                  - requests
                  - limits
                properties:
                  limits:
                    type: object
                    required:
                      - cpu
                      - memory
                    properties:
                      cpu:
                        type: string
                        # Decimal natural followed by m, or decimal natural followed by
                        # dot followed by up to three decimal digits.
                        #
                        # This is because the Kubernetes CPU resource has millis as the
                        # maximum precision.  The actual values are checked in code
                        # because the regular expression would be huge and horrible and
                        # not very helpful in validation error messages; this one checks
                        # only the format of the given number.
                        #
                        # https://kubernetes.io/docs/concepts/configuration/manage-compute-resources-container/#meaning-of-cpu
                        pattern: '^(\d+m|\d+(\.\d{1,3})?)$'
                        # Note: the value specified here must not be zero or be lower
                        # than the corresponding request.
                      memory:
                        type: string
                        # You can express memory as a plain integer or as a fixed-point
                        # integer using one of these suffixes: E, P, T, G, M, k. You can
                        # also use the power-of-two equivalents: Ei, Pi, Ti, Gi, Mi, Ki
                        #
                        # https://kubernetes.io/docs/concepts/configuration/manage-compute-resources-container/#meaning-of-memory
                        pattern: '^(\d+(e\d+)?|\d+(\.\d+)?(e\d+)?[EPTGMK]i?)$'
                        # Note: the value specified here must not be zero or be higher
                        # than the corresponding limit.
                  requests:
                    type: object
                    required:
                      - cpu
                      - memory
                    properties:
                      cpu:
                        type: string
                        pattern: '^(\d+m|\d+(\.\d{1,3})?)$'
                      memory:
                        type: string
                        pattern: '^(\d+(e\d+)?|\d+(\.\d+)?(e\d+)?[EPTGMK]i?)$'
              schedulerName:
                type: string
              serviceAnnotations:
                type: object
                additionalProperties:
                  type: string
              sidecars:
                type: array
                nullable: true
                items:
                  type: object
                  x-kubernetes-preserve-unknown-fields: true
              spiloRunAsUser:
                type: integer
              spiloRunAsGroup:
                type: integer
              spiloFSGroup:
                type: integer
              standby:
                type: object
                properties:
                  s3_wal_path:
                    type: string
<<<<<<< HEAD
              streams:
                type: array
                nullable: true
                items:
                  type: object
                  required:
                    - database
                    - tables
                  properties:
                    batchSize:
                      type: integer
                    database:
                      type: string
                    filter:
                      type: object
                      additionalProperties:
                        type: string
                    tables:
                      type: object
                      additionalProperties:
                        type: object
                        required:
                          - eventType
                        properties:
                          eventType:
                            type: string
                          idColumn:
                            type: string
                          payloadColumn:
                            type: string
=======
                  gs_wal_path:
                    type: string
>>>>>>> def9e1d6
              teamId:
                type: string
              tls:
                type: object
                required:
                  - secretName
                properties:
                  secretName:
                    type: string
                  certificateFile:
                    type: string
                  privateKeyFile:
                    type: string
                  caFile:
                    type: string
                  caSecretName:
                    type: string
              tolerations:
                type: array
                items:
                  type: object
                  required:
                    - key
                    - operator
                    - effect
                  properties:
                    key:
                      type: string
                    operator:
                      type: string
                      enum:
                        - Equal
                        - Exists
                    value:
                      type: string
                    effect:
                      type: string
                      enum:
                        - NoExecute
                        - NoSchedule
                        - PreferNoSchedule
                    tolerationSeconds:
                      type: integer
              useLoadBalancer:  # deprecated
                type: boolean
              users:
                type: object
                additionalProperties:
                  type: array
                  nullable: true
                  description: "Role flags specified here must not contradict each other"
                  items:
                    type: string
                    enum:
                    - bypassrls
                    - BYPASSRLS
                    - nobypassrls
                    - NOBYPASSRLS
                    - createdb
                    - CREATEDB
                    - nocreatedb
                    - NOCREATEDB
                    - createrole
                    - CREATEROLE
                    - nocreaterole
                    - NOCREATEROLE
                    - inherit
                    - INHERIT
                    - noinherit
                    - NOINHERIT
                    - login
                    - LOGIN
                    - nologin
                    - NOLOGIN
                    - replication
                    - REPLICATION
                    - noreplication
                    - NOREPLICATION
                    - superuser
                    - SUPERUSER
                    - nosuperuser
                    - NOSUPERUSER
              volume:
                type: object
                required:
                  - size
                properties:
                  iops:
                    type: integer
                  selector:
                    type: object
                    properties:
                      matchExpressions:
                        type: array
                        items:
                          type: object
                          properties:
                            key:
                              type: string
                            operator:
                              type: string
                            values:
                              type: array
                              items:
                                type: string
                      matchLabels:
                        type: object
                  size:
                    type: string
                    pattern: '^(\d+(e\d+)?|\d+(\.\d+)?(e\d+)?[EPTGMK]i?)$'
                    # Note: the value specified here must not be zero.
                  storageClass:
                    type: string
                  subPath:
                    type: string
                  throughput:
                    type: integer
          status:
            type: object
            additionalProperties:
              type: string<|MERGE_RESOLUTION|>--- conflicted
+++ resolved
@@ -467,7 +467,8 @@
                 properties:
                   s3_wal_path:
                     type: string
-<<<<<<< HEAD
+                  gs_wal_path:
+                    type: string
               streams:
                 type: array
                 nullable: true
@@ -498,10 +499,6 @@
                             type: string
                           payloadColumn:
                             type: string
-=======
-                  gs_wal_path:
-                    type: string
->>>>>>> def9e1d6
               teamId:
                 type: string
               tls:
