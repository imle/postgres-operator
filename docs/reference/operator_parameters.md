--- conflicted
+++ resolved
@@ -549,28 +549,4 @@
   CPU limit value for the Scalyr sidecar. The default is `1`.
 
 * **scalyr_memory_limit**
-<<<<<<< HEAD
-  Memory limit value for the Scalyr sidecar. The default is `1Gi`.
-=======
-  Memory limit value for the Scalyr sidecar. The default is `1Gi`.
-
-## Logical backup
-
-These parameters configure a k8s cron job managed by the operator to produce
-Postgres logical backups. In the CRD-based configuration those parameters are
-grouped under the `logical_backup` key.
-
-* **logical_backup_schedule**
-  Backup schedule in the cron format. Please take [the reference schedule format](https://kubernetes.io/docs/tasks/job/automated-tasks-with-cron-jobs/#schedule) into account. Default: "30 00 \* \* \*"
-
-* **logical_backup_docker_image**
-  An image for pods of the logical backup job. The [example image](../../docker/logical-backup/Dockerfile)
-  runs `pg_dumpall` on a replica if possible and uploads compressed results to
-  an S3 bucket under the key `/spilo/pg_cluster_name/cluster_k8s_uuid/logical_backups`.
-  The default image is the same image built with the Zalando-internal CI
-  pipeline. Default: "registry.opensource.zalan.do/acid/logical-backup"
-
-* **logical_backup_s3_bucket**
-  S3 bucket to store backup results. The bucket has to be present and
-  accessible by Postgres pods. Default: empty.
->>>>>>> 7c19cf50
+  Memory limit value for the Scalyr sidecar. The default is `1Gi`.