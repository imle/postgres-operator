--- conflicted
+++ resolved
@@ -203,73 +203,60 @@
                 }
             })
 
-<<<<<<< HEAD
         self.eventuallyEqual(lambda: k8s.count_running_pods("connection-pooler=acid-minimal-cluster-pooler"), 0, "Pooler pods not scaled down")
         self.eventuallyEqual(lambda: k8s.count_services_with_label('application=db-connection-pooler,cluster-name=acid-minimal-cluster'), 0, "Pooler service not removed")
-=======
-            # Verify that all the databases have pooler schema installed.
-            # Do this via psql, since otherwise we need to deal with
-            # credentials.
-            dbList = []
-
-            leader = k8s.get_cluster_leader_pod('acid-minimal-cluster')
-            dbListQuery = "select datname from pg_database"
-            schemasQuery = """
-                select schema_name
-                from information_schema.schemata
-                where schema_name = 'pooler'
-            """
-            exec_query = r"psql -tAq -c \"{}\" -d {}"
-
-            if leader:
+
+        # Verify that all the databases have pooler schema installed.
+        # Do this via psql, since otherwise we need to deal with
+        # credentials.
+        dbList = []
+
+        leader = k8s.get_cluster_leader_pod('acid-minimal-cluster')
+        dbListQuery = "select datname from pg_database"
+        schemasQuery = """
+            select schema_name
+            from information_schema.schemata
+            where schema_name = 'pooler'
+        """
+        exec_query = r"psql -tAq -c \"{}\" -d {}"
+
+        if leader:
+            try:
+                q = exec_query.format(dbListQuery, "postgres")
+                q = "su postgres -c \"{}\"".format(q)
+                print('Get databases: {}'.format(q))
+                result = k8s.exec_with_kubectl(leader.metadata.name, q)
+                dbList = clean_list(result.stdout.split(b'\n'))
+                print('dbList: {}, stdout: {}, stderr {}'.format(
+                    dbList, result.stdout, result.stderr
+                ))
+            except Exception as ex:
+                print('Could not get databases: {}'.format(ex))
+                print('Stdout: {}'.format(result.stdout))
+                print('Stderr: {}'.format(result.stderr))
+
+            for db in dbList:
+                if db in ('template0', 'template1'):
+                    continue
+
+                schemas = []
                 try:
-                    q = exec_query.format(dbListQuery, "postgres")
+                    q = exec_query.format(schemasQuery, db)
                     q = "su postgres -c \"{}\"".format(q)
-                    print('Get databases: {}'.format(q))
+                    print('Get schemas: {}'.format(q))
                     result = k8s.exec_with_kubectl(leader.metadata.name, q)
-                    dbList = clean_list(result.stdout.split(b'\n'))
-                    print('dbList: {}, stdout: {}, stderr {}'.format(
-                        dbList, result.stdout, result.stderr
+                    schemas = clean_list(result.stdout.split(b'\n'))
+                    print('schemas: {}, stdout: {}, stderr {}'.format(
+                        schemas, result.stdout, result.stderr
                     ))
                 except Exception as ex:
                     print('Could not get databases: {}'.format(ex))
                     print('Stdout: {}'.format(result.stdout))
                     print('Stderr: {}'.format(result.stderr))
 
-                for db in dbList:
-                    if db in ('template0', 'template1'):
-                        continue
-
-                    schemas = []
-                    try:
-                        q = exec_query.format(schemasQuery, db)
-                        q = "su postgres -c \"{}\"".format(q)
-                        print('Get schemas: {}'.format(q))
-                        result = k8s.exec_with_kubectl(leader.metadata.name, q)
-                        schemas = clean_list(result.stdout.split(b'\n'))
-                        print('schemas: {}, stdout: {}, stderr {}'.format(
-                            schemas, result.stdout, result.stderr
-                        ))
-                    except Exception as ex:
-                        print('Could not get databases: {}'.format(ex))
-                        print('Stdout: {}'.format(result.stdout))
-                        print('Stderr: {}'.format(result.stderr))
-
-                    self.assertNotEqual(len(schemas), 0)
-            else:
-                print('Could not find leader pod')
-
-            # turn it off, keeping configuration section
-            k8s.api.custom_objects_api.patch_namespaced_custom_object(
-                'acid.zalan.do', 'v1', 'default',
-                'postgresqls', 'acid-minimal-cluster',
-                {
-                    'spec': {
-                        'enableConnectionPooler': False,
-                    }
-                })
-            k8s.wait_for_pods_to_stop(pod_selector)
->>>>>>> e97235aa
+                self.assertNotEqual(len(schemas), 0)
+        else:
+            print('Could not find leader pod')
 
         # remove config section to make test work next time
         k8s.api.custom_objects_api.patch_namespaced_custom_object(
@@ -355,7 +342,6 @@
         try:
             # check that new roles are represented in the config by requesting the
             # operator configuration via API
-<<<<<<< HEAD
 
             def verify_role():
                 try:
@@ -388,29 +374,6 @@
 
             self.eventuallyTrue(verify_role, "infrastructure role setup is not loaded")
             
-=======
-            operator_pod = k8s.get_operator_pod()
-            get_config_cmd = "wget --quiet -O - localhost:8080/config"
-            result = k8s.exec_with_kubectl(
-                operator_pod.metadata.name,
-                get_config_cmd,
-            )
-            roles_dict = (json.loads(result.stdout)
-                          .get("controller", {})
-                          .get("InfrastructureRoles"))
-
-            self.assertTrue("robot_zmon_acid_monitoring_new" in roles_dict)
-            role = roles_dict["robot_zmon_acid_monitoring_new"]
-            role.pop("Password", None)
-            self.assertDictEqual(role, {
-                "Name": "robot_zmon_acid_monitoring_new",
-                "Flags": None,
-                "MemberOf": ["robot_zmon"],
-                "Parameters": None,
-                "AdminRole": "",
-                "Origin": 2,
-            })
->>>>>>> e97235aa
 
         except timeout_decorator.TimeoutError:
             print('Operator log: {}'.format(k8s.get_operator_log()))
@@ -964,111 +927,6 @@
         k8s.update_config(patch_disable_antiaffinity, "disalbe antiaffinity")
         k8s.wait_for_pod_start('spilo-role=master')
         k8s.wait_for_pod_start('spilo-role=replica')
-<<<<<<< HEAD
-=======
-
-
-class K8sApi:
-
-    def __init__(self):
-
-        # https://github.com/kubernetes-client/python/issues/309
-        warnings.simplefilter("ignore", ResourceWarning)
-
-        self.config = config.load_kube_config()
-        self.k8s_client = client.ApiClient()
-
-        self.core_v1 = client.CoreV1Api()
-        self.apps_v1 = client.AppsV1Api()
-        self.batch_v1_beta1 = client.BatchV1beta1Api()
-        self.custom_objects_api = client.CustomObjectsApi()
-        self.policy_v1_beta1 = client.PolicyV1beta1Api()
-        self.storage_v1_api = client.StorageV1Api()
-
-
-class K8s:
-    '''
-    Wraps around K8s api client and helper methods.
-    '''
-
-    RETRY_TIMEOUT_SEC = 10
-
-    def __init__(self):
-        self.api = K8sApi()
-
-    def get_pg_nodes(self, pg_cluster_name, namespace='default'):
-        master_pod_node = ''
-        replica_pod_nodes = []
-        podsList = self.api.core_v1.list_namespaced_pod(namespace, label_selector=pg_cluster_name)
-        for pod in podsList.items:
-            if pod.metadata.labels.get('spilo-role') == 'master':
-                master_pod_node = pod.spec.node_name
-            elif pod.metadata.labels.get('spilo-role') == 'replica':
-                replica_pod_nodes.append(pod.spec.node_name)
-
-        return master_pod_node, replica_pod_nodes
-
-    def get_cluster_leader_pod(self, pg_cluster_name, namespace='default'):
-        labels = {
-            'application': 'spilo',
-            'cluster-name': pg_cluster_name,
-            'spilo-role': 'master',
-        }
-
-        pods = self.api.core_v1.list_namespaced_pod(
-                namespace, label_selector=to_selector(labels)).items
-
-        if pods:
-            return pods[0]
-
-    def wait_for_operator_pod_start(self):
-        self. wait_for_pod_start("name=postgres-operator")
-        # HACK operator must register CRD and/or Sync existing PG clusters after start up
-        # for local execution ~ 10 seconds suffices
-        time.sleep(60)
-
-    def get_operator_pod(self):
-        pods = self.api.core_v1.list_namespaced_pod(
-            'default', label_selector='name=postgres-operator'
-        ).items
-
-        if pods:
-            return pods[0]
-
-        return None
-
-    def get_operator_log(self):
-        operator_pod = self.get_operator_pod()
-        pod_name = operator_pod.metadata.name
-        return self.api.core_v1.read_namespaced_pod_log(
-            name=pod_name,
-            namespace='default'
-        )
-
-    def wait_for_pod_start(self, pod_labels, namespace='default'):
-        pod_phase = 'No pod running'
-        while pod_phase != 'Running':
-            pods = self.api.core_v1.list_namespaced_pod(namespace, label_selector=pod_labels).items
-            if pods:
-                pod_phase = pods[0].status.phase
-
-            time.sleep(self.RETRY_TIMEOUT_SEC)
-
-    def get_service_type(self, svc_labels, namespace='default'):
-        svc_type = ''
-        svcs = self.api.core_v1.list_namespaced_service(namespace, label_selector=svc_labels, limit=1).items
-        for svc in svcs:
-            svc_type = svc.spec.type
-        return svc_type
-
-    def check_service_annotations(self, svc_labels, annotations, namespace='default'):
-        svcs = self.api.core_v1.list_namespaced_service(namespace, label_selector=svc_labels, limit=1).items
-        for svc in svcs:
-            for key, value in annotations.items():
-                if key not in svc.metadata.annotations or svc.metadata.annotations[key] != value:
-                    print("Expected key {} not found in annotations {}".format(key, svc.metadata.annotation))
-                    return False
->>>>>>> e97235aa
         return True
 
 
